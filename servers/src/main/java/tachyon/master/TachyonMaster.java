/*
 * Licensed to the University of California, Berkeley under one or more contributor license
 * agreements. See the NOTICE file distributed with this work for additional information regarding
 * copyright ownership. The ASF licenses this file to You under the Apache License, Version 2.0 (the
 * "License"); you may not use this file except in compliance with the License. You may obtain a
 * copy of the License at
 *
 * http://www.apache.org/licenses/LICENSE-2.0
 *
 * Unless required by applicable law or agreed to in writing, software distributed under the License
 * is distributed on an "AS IS" BASIS, WITHOUT WARRANTIES OR CONDITIONS OF ANY KIND, either express
 * or implied. See the License for the specific language governing permissions and limitations under
 * the License.
 */

package tachyon.master;

import java.io.IOException;
import java.net.InetSocketAddress;

import org.apache.thrift.TMultiplexedProcessor;
import org.apache.thrift.protocol.TBinaryProtocol;
import org.apache.thrift.server.TServer;
import org.apache.thrift.server.TThreadPoolServer;
import org.apache.thrift.transport.TServerSocket;
import org.apache.thrift.transport.TTransportFactory;
import org.slf4j.Logger;
import org.slf4j.LoggerFactory;

import com.google.common.base.Preconditions;
import com.google.common.base.Throwables;

import tachyon.Constants;
import tachyon.TachyonURI;
import tachyon.Version;
import tachyon.conf.TachyonConf;
import tachyon.security.authentication.AuthenticationUtils;
import tachyon.master.block.BlockMaster;
import tachyon.master.file.FileSystemMaster;
import tachyon.master.journal.ReadWriteJournal;
import tachyon.master.lineage.LineageMaster;
import tachyon.master.rawtable.RawTableMaster;
import tachyon.metrics.MetricsSystem;
import tachyon.underfs.UnderFileSystem;
import tachyon.util.network.NetworkAddressUtils;
import tachyon.util.network.NetworkAddressUtils.ServiceType;
import tachyon.web.MasterUIWebServer;
import tachyon.web.UIWebServer;

/**
 * Entry point for the Master program.
 */
public class TachyonMaster {
  private static final Logger LOG = LoggerFactory.getLogger(Constants.LOGGER_TYPE);

  public static void main(String[] args) {
    if (args.length != 0) {
      LOG.info("java -cp target/tachyon-" + Version.VERSION + "-jar-with-dependencies.jar "
          + "tachyon.Master");
      System.exit(-1);
    }

    try {
      Factory.createMaster().start();
    } catch (Exception e) {
      LOG.error("Uncaught exception terminating Master", e);
      System.exit(-1);
    }
  }

  /** Maximum number of threads to serve the rpc server */
  private final int mMaxWorkerThreads;
  /** Minimum number of threads to serve the rpc server */
  private final int mMinWorkerThreads;
  /** The port for the RPC server */
  private final int mPort;
  /** The socket for thrift rpc server */
  private final TServerSocket mTServerSocket;
  /** The address for the rpc server */
  private final InetSocketAddress mMasterAddress;
  /** The master metrics system */
  private final MetricsSystem mMasterMetricsSystem;

  // The masters
  /** The master managing all block metadata */
  protected BlockMaster mBlockMaster;
  /** The master managing all file system related metadata */
  protected FileSystemMaster mFileSystemMaster;
  /** The master managing all raw table related metadata */
  protected RawTableMaster mRawTableMaster;
  /** The master managing all lineage related metadata */
  protected LineageMaster mLineageMaster;

  // The read-write journals for the masters
  /** The journal for the block master */
  protected final ReadWriteJournal mBlockMasterJournal;
  /** The journal for the file system master */
  protected final ReadWriteJournal mFileSystemMasterJournal;
  /** The journal for the raw table master */
  protected final ReadWriteJournal mRawTableMasterJournal;
  /** The journal for the lineage master */
  protected final ReadWriteJournal mLineageMasterJournal;

  /** The web ui server */
  private UIWebServer mWebServer = null;
  /** The RPC server */
  private TServer mMasterServiceServer = null;

  /** is true if the master is serving the RPC server */
  private boolean mIsServing = false;
  /** The start time for when the master started serving the RPC server */
  private long mStartTimeMs = -1;

  /**
   * Factory for creating {@link TachyonMaster} or {@link TachyonMasterFaultTolerant} based on
   * {@link TachyonConf}.
   */
  public static class Factory {
    /**
     * @return {@link TachyonMasterFaultTolerant} if tachyonConf is set to use zookeeper, otherwise,
     *         return {@link TachyonMaster}.
     */
    public static TachyonMaster createMaster() {
      if (MasterContext.getConf().getBoolean(Constants.USE_ZOOKEEPER)) {
        return new TachyonMasterFaultTolerant();
      }
      return new TachyonMaster();
    }
  }

  protected TachyonMaster() {
    TachyonConf conf = MasterContext.getConf();

    mMinWorkerThreads = conf.getInt(Constants.MASTER_MIN_WORKER_THREADS);
    mMaxWorkerThreads = conf.getInt(Constants.MASTER_MAX_WORKER_THREADS);

    Preconditions.checkArgument(mMaxWorkerThreads >= mMinWorkerThreads,
        Constants.MASTER_MAX_WORKER_THREADS + " can not be less than "
            + Constants.MASTER_MIN_WORKER_THREADS);

    try {
      // Extract the port from the generated socket.
      // When running tests, it is fine to use port '0' so the system will figure out what port to
      // use (any random free port).
      // In a production or any real deployment setup, port '0' should not be used as it will make
      // deployment more complicated.
      mTServerSocket =
          new TServerSocket(NetworkAddressUtils.getBindAddress(ServiceType.MASTER_RPC, conf));
      mPort = NetworkAddressUtils.getThriftPort(mTServerSocket);
      // reset master port
      conf.set(Constants.MASTER_PORT, Integer.toString(mPort));
      mMasterAddress = NetworkAddressUtils.getConnectAddress(ServiceType.MASTER_RPC, conf);

      // Check the journal directory
      String journalDirectory = conf.get(Constants.MASTER_JOURNAL_FOLDER);
      if (!journalDirectory.endsWith(TachyonURI.SEPARATOR)) {
        journalDirectory += TachyonURI.SEPARATOR;
      }
      Preconditions.checkState(isJournalFormatted(journalDirectory),
          "Tachyon was not formatted! The journal folder is " + journalDirectory);

      // Create the journals.
      mBlockMasterJournal = new ReadWriteJournal(BlockMaster.getJournalDirectory(journalDirectory));
      mFileSystemMasterJournal =
          new ReadWriteJournal(FileSystemMaster.getJournalDirectory(journalDirectory));
      mRawTableMasterJournal =
          new ReadWriteJournal(RawTableMaster.getJournalDirectory(journalDirectory));
      mLineageMasterJournal =
          new ReadWriteJournal(LineageMaster.getJournalDirectory(journalDirectory));

      mBlockMaster = new BlockMaster(mBlockMasterJournal);
      mFileSystemMaster = new FileSystemMaster(mBlockMaster, mFileSystemMasterJournal);
      mRawTableMaster = new RawTableMaster(mFileSystemMaster, mRawTableMasterJournal);
      mLineageMaster = new LineageMaster(mFileSystemMaster, mLineageMasterJournal);

      MasterContext.getMasterSource().registerGauges(this);
      mMasterMetricsSystem = new MetricsSystem("master", MasterContext.getConf());
      mMasterMetricsSystem.registerSource(MasterContext.getMasterSource());
    } catch (Exception e) {
      LOG.error(e.getMessage(), e);
      throw Throwables.propagate(e);
    }
  }

  /**
   * @return the externally resolvable address of this master.
   */
  public InetSocketAddress getMasterAddress() {
    return mMasterAddress;
  }

  /**
   * @return the actual bind hostname on RPC service (used by unit test only).
   */
  public String getRPCBindHost() {
    return NetworkAddressUtils.getThriftSocket(mTServerSocket).getLocalSocketAddress().toString();
  }

  /**
   * @return the actual port that the RPC service is listening on (used by unit test only)
   */
  public int getRPCLocalPort() {
    return mPort;
  }

  /**
   * @return the actual bind hostname on web service (used by unit test only).
   */
  public String getWebBindHost() {
    return mWebServer.getBindHost();
  }

  /**
   * @return the actual port that the web service is listening on (used by unit test only)
   */
  public int getWebLocalPort() {
    return mWebServer.getLocalPort();
  }

  /**
   * @return internal {@link FileSystemMaster}, for unit test only.
   */
  public FileSystemMaster getFileSystemMaster() {
    return mFileSystemMaster;
  }

  /**
   * @return internal {@link RawTableMaster}, for unit test only.
   */
  public RawTableMaster getRawTableMaster() {
    return mRawTableMaster;
  }

  /**
   * @return internal {@link BlockMaster}, for unit test only.
   */
  public BlockMaster getBlockMaster() {
    return mBlockMaster;
  }

  /**
   * @return the millisecond when Tachyon Master starts serving, return -1 when not started.
   */
  public long getStarttimeMs() {
    return mStartTimeMs;
  }

  /**
   * @return true if the system is the leader (serving the rpc server), false otherwise.
   */
  boolean isServing() {
    return mIsServing;
  }

  /**
   * Starts the Tachyon master server.
   */
  public void start() throws Exception {
    startMasters(true);
    startServing();
  }

  /**
   * Stops the Tachyon master server. Should only be called by tests.
   */
  public void stop() throws Exception {
    if (mIsServing) {
      LOG.info("Stopping Tachyon Master @ " + mMasterAddress);
      stopServing();
      stopMasters();
      mTServerSocket.close();
      mIsServing = false;
    }
  }

  protected void startMasters(boolean isLeader) {
    try {
      connectToUFS();

      mBlockMaster.start(isLeader);
      mFileSystemMaster.start(isLeader);
      mRawTableMaster.start(isLeader);
<<<<<<< HEAD
=======
      mLineageMaster.start(isLeader);

>>>>>>> ebf0b8b0
    } catch (IOException e) {
      LOG.error(e.getMessage(), e);
      throw Throwables.propagate(e);
    }
  }

  protected void stopMasters() {
    try {
      mLineageMaster.stop();
      mBlockMaster.stop();
      mFileSystemMaster.stop();
      mRawTableMaster.stop();
    } catch (IOException e) {
      LOG.error(e.getMessage(), e);
      throw Throwables.propagate(e);
    }
  }

  private void startServing() throws IOException {
    startServing("", "");
  }

  protected void startServing(String startMessage, String stopMessage) throws IOException {
    mMasterMetricsSystem.start();
    startServingWebServer();
    LOG.info("Tachyon Master version " + Version.VERSION + " started @ " + mMasterAddress + " "
        + startMessage);
    startServingRPCServer();
    LOG.info("Tachyon Master version " + Version.VERSION + " ended @ " + mMasterAddress + " "
        + stopMessage);
  }

  protected void startServingWebServer() {
    // start web ui
    TachyonConf conf = MasterContext.getConf();
    mWebServer = new MasterUIWebServer(ServiceType.MASTER_WEB,
        NetworkAddressUtils.getBindAddress(ServiceType.MASTER_WEB, conf), this, conf);
    // Add the metrics servlet to the web server, this must be done after the metrics system starts
    mWebServer.addHandler(mMasterMetricsSystem.getServletHandler());
    mWebServer.startWebServer();
  }

  protected void startServingRPCServer() throws IOException {
    // set up multiplexed thrift processors
    TMultiplexedProcessor processor = new TMultiplexedProcessor();
    processor.registerProcessor(mBlockMaster.getServiceName(), mBlockMaster.getProcessor());
    processor.registerProcessor(mFileSystemMaster.getServiceName(),
        mFileSystemMaster.getProcessor());
    processor.registerProcessor(mRawTableMaster.getServiceName(), mRawTableMaster.getProcessor());
    processor.registerProcessor(mLineageMaster.getServiceName(), mLineageMaster.getProcessor());

    // Return a TTransportFactory based on the authentication type
    TTransportFactory transportFactory =
         AuthenticationUtils.getServerTransportFactory(MasterContext.getConf());

    // create master thrift service with the multiplexed processor.
    mMasterServiceServer = new TThreadPoolServer(new TThreadPoolServer.Args(mTServerSocket)
        .maxWorkerThreads(mMaxWorkerThreads).minWorkerThreads(mMinWorkerThreads)
        .processor(processor).transportFactory(transportFactory)
        .protocolFactory(new TBinaryProtocol.Factory(true, true)));

    // start thrift rpc server
    mIsServing = true;
    mStartTimeMs = System.currentTimeMillis();
    mMasterServiceServer.serve();
  }

  protected void stopServing() throws Exception {
    if (mMasterServiceServer != null) {
      mMasterServiceServer.stop();
      mMasterServiceServer = null;
    }
    if (mWebServer != null) {
      mWebServer.shutdownWebServer();
      mWebServer = null;
    }
    mMasterMetricsSystem.stop();
    mIsServing = false;
  }

  /**
   * Checks to see if the journal directory is formatted.
   *
   * @param journalDirectory The journal directory to check
   * @return true if the journal directory was formatted previously, false otherwise
   * @throws IOException
   */
  private boolean isJournalFormatted(String journalDirectory) throws IOException {
    TachyonConf conf = MasterContext.getConf();
    UnderFileSystem ufs = UnderFileSystem.get(journalDirectory, conf);
    if (!ufs.providesStorage()) {
      // TODO(gene): Should the journal really be allowed on a ufs without storage?
      // This ufs doesn't provide storage. Allow the master to use this ufs for the journal.
      LOG.info("Journal directory doesn't provide storage: " + journalDirectory);
      return true;
    }
    String[] files = ufs.list(journalDirectory);
    if (files == null) {
      return false;
    }
    // Search for the format file.
    String formatFilePrefix = conf.get(Constants.MASTER_FORMAT_FILE_PREFIX);
    for (String file : files) {
      if (file.startsWith(formatFilePrefix)) {
        return true;
      }
    }
    return false;
  }

  private void connectToUFS() throws IOException {
    TachyonConf conf = MasterContext.getConf();
    String ufsAddress = conf.get(Constants.UNDERFS_ADDRESS);
    UnderFileSystem ufs = UnderFileSystem.get(ufsAddress, conf);
    ufs.connectFromMaster(conf, NetworkAddressUtils.getConnectHost(ServiceType.MASTER_RPC, conf));
  }
}<|MERGE_RESOLUTION|>--- conflicted
+++ resolved
@@ -22,8 +22,8 @@
 import org.apache.thrift.protocol.TBinaryProtocol;
 import org.apache.thrift.server.TServer;
 import org.apache.thrift.server.TThreadPoolServer;
+import org.apache.thrift.transport.TFramedTransport;
 import org.apache.thrift.transport.TServerSocket;
-import org.apache.thrift.transport.TTransportFactory;
 import org.slf4j.Logger;
 import org.slf4j.LoggerFactory;
 
@@ -34,7 +34,6 @@
 import tachyon.TachyonURI;
 import tachyon.Version;
 import tachyon.conf.TachyonConf;
-import tachyon.security.authentication.AuthenticationUtils;
 import tachyon.master.block.BlockMaster;
 import tachyon.master.file.FileSystemMaster;
 import tachyon.master.journal.ReadWriteJournal;
@@ -280,11 +279,8 @@
       mBlockMaster.start(isLeader);
       mFileSystemMaster.start(isLeader);
       mRawTableMaster.start(isLeader);
-<<<<<<< HEAD
-=======
       mLineageMaster.start(isLeader);
 
->>>>>>> ebf0b8b0
     } catch (IOException e) {
       LOG.error(e.getMessage(), e);
       throw Throwables.propagate(e);
@@ -303,11 +299,11 @@
     }
   }
 
-  private void startServing() throws IOException {
+  private void startServing() {
     startServing("", "");
   }
 
-  protected void startServing(String startMessage, String stopMessage) throws IOException {
+  protected void startServing(String startMessage, String stopMessage) {
     mMasterMetricsSystem.start();
     startServingWebServer();
     LOG.info("Tachyon Master version " + Version.VERSION + " started @ " + mMasterAddress + " "
@@ -327,7 +323,7 @@
     mWebServer.startWebServer();
   }
 
-  protected void startServingRPCServer() throws IOException {
+  protected void startServingRPCServer() {
     // set up multiplexed thrift processors
     TMultiplexedProcessor processor = new TMultiplexedProcessor();
     processor.registerProcessor(mBlockMaster.getServiceName(), mBlockMaster.getProcessor());
@@ -336,14 +332,10 @@
     processor.registerProcessor(mRawTableMaster.getServiceName(), mRawTableMaster.getProcessor());
     processor.registerProcessor(mLineageMaster.getServiceName(), mLineageMaster.getProcessor());
 
-    // Return a TTransportFactory based on the authentication type
-    TTransportFactory transportFactory =
-         AuthenticationUtils.getServerTransportFactory(MasterContext.getConf());
-
     // create master thrift service with the multiplexed processor.
     mMasterServiceServer = new TThreadPoolServer(new TThreadPoolServer.Args(mTServerSocket)
         .maxWorkerThreads(mMaxWorkerThreads).minWorkerThreads(mMinWorkerThreads)
-        .processor(processor).transportFactory(transportFactory)
+        .processor(processor).transportFactory(new TFramedTransport.Factory())
         .protocolFactory(new TBinaryProtocol.Factory(true, true)));
 
     // start thrift rpc server
