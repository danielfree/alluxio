--- conflicted
+++ resolved
@@ -383,14 +383,10 @@
     if (LineageUtils.isLineageEnabled(MasterContext.getConf())) {
       registerServices(processor, mLineageMaster.getServices());
     }
-<<<<<<< HEAD
-    registerServices(processor, mRawTableMaster.getServices());
     // register additional masters for RPC service
     for (Master master : mAdditionalMasters) {
       registerServices(processor, master.getServices());
     }
-=======
->>>>>>> a69c3655
 
     // Return a TTransportFactory based on the authentication type
     TTransportFactory transportFactory;
