/*
 * Licensed to the University of California, Berkeley under one or more contributor license
 * agreements. See the NOTICE file distributed with this work for additional information regarding
 * copyright ownership. The ASF licenses this file to You under the Apache License, Version 2.0 (the
 * "License"); you may not use this file except in compliance with the License. You may obtain a
 * copy of the License at
 *
 * http://www.apache.org/licenses/LICENSE-2.0
 *
 * Unless required by applicable law or agreed to in writing, software distributed under the License
 * is distributed on an "AS IS" BASIS, WITHOUT WARRANTIES OR CONDITIONS OF ANY KIND, either express
 * or implied. See the License for the specific language governing permissions and limitations under
 * the License.
 */

package tachyon.master.file;

import java.io.IOException;
import java.util.List;
import java.util.Set;

import tachyon.TachyonURI;
<<<<<<< HEAD
import tachyon.thrift.BlockInfoException;
import tachyon.thrift.FileAlreadyExistException;
=======
import tachyon.exception.TachyonException;
import tachyon.thrift.DependencyInfo;
>>>>>>> a2eda129
import tachyon.thrift.FileBlockInfo;
import tachyon.thrift.FileInfo;
import tachyon.thrift.FileSystemMasterService;
import tachyon.thrift.TachyonTException;
import tachyon.thrift.ThriftIOException;

public final class FileSystemMasterServiceHandler implements FileSystemMasterService.Iface {
  private final FileSystemMaster mFileSystemMaster;

  public FileSystemMasterServiceHandler(FileSystemMaster fileSystemMaster) {
    mFileSystemMaster = fileSystemMaster;
  }

  @Override
  public Set<Long> workerGetPinIdList() {
    return mFileSystemMaster.getPinIdList();
  }

  @Override
<<<<<<< HEAD
  public boolean persistFile(long fileId, long length)
      throws BlockInfoException, FileDoesNotExistException, SuspectedFileSizeException {
    return mFileSystemMaster.persistFile(fileId, length);
=======
  public List<Integer> workerGetPriorityDependencyList() {
    return mFileSystemMaster.getPriorityDependencyList();
  }

  // TODO(jiri) Reduce exception handling boilerplate here
  @Override
  public boolean persistFile(long fileId, long length) throws TachyonTException {
    try {
      return mFileSystemMaster.persistFile(fileId, length);
    } catch (TachyonException e) {
      throw e.toTachyonTException();
    }
>>>>>>> a2eda129
  }

  @Override
  public long getFileId(String path) throws TachyonTException {
    try {
      return mFileSystemMaster.getFileId(new TachyonURI(path));
    } catch (TachyonException e) {
      throw e.toTachyonTException();
    }
  }

  @Override
  public FileInfo getFileInfo(long fileId) throws TachyonTException {
    try {
      return mFileSystemMaster.getFileInfo(fileId);
    } catch (TachyonException e) {
      throw e.toTachyonTException();
    }
  }

  public List<FileInfo> getFileInfoList(long fileId) throws TachyonTException {
    try {
      return mFileSystemMaster.getFileInfoList(fileId);
    } catch (TachyonException e) {
      throw e.toTachyonTException();
    }
  }

  @Override
  public FileBlockInfo getFileBlockInfo(long fileId, int fileBlockIndex) throws TachyonTException {
    try {
      return mFileSystemMaster.getFileBlockInfo(fileId, fileBlockIndex);
    } catch (TachyonException e) {
      throw e.toTachyonTException();
    }
  }

  @Override
  public List<FileBlockInfo> getFileBlockInfoList(long fileId) throws TachyonTException {
    try {
      return mFileSystemMaster.getFileBlockInfoList(fileId);
    } catch (TachyonException e) {
      throw e.toTachyonTException();
    }
  }

  @Override
  public long getNewBlockIdForFile(long fileId) throws TachyonTException {
    try {
      return mFileSystemMaster.getNewBlockIdForFile(fileId);
    } catch (TachyonException e) {
      throw e.toTachyonTException();
    }
  }

  @Override
  public String getUfsAddress() {
    return mFileSystemMaster.getUfsAddress();
  }

  // TODO: need to add another create option object for passing ttl
  @Override
  public long createFile(String path, long blockSizeBytes, boolean recursive, long ttl)
      throws TachyonTException {
    try {
      return mFileSystemMaster.createFile(new TachyonURI(path), blockSizeBytes, recursive, ttl);
    } catch (TachyonException e) {
      throw e.toTachyonTException();
    }
  }

  @Override
  public void completeFile(long fileId) throws TachyonTException {
    try {
      mFileSystemMaster.completeFile(fileId);
    } catch (TachyonException e) {
      throw e.toTachyonTException();
    }
  }

  @Override
  public boolean deleteFile(long fileId, boolean recursive)
      throws TachyonTException, ThriftIOException {
    try {
      return mFileSystemMaster.deleteFile(fileId, recursive);
    } catch (TachyonException e) {
      throw e.toTachyonTException();
    } catch (IOException e) {
      throw new ThriftIOException(e.getMessage());
    }
  }

  @Override
  public boolean renameFile(long fileId, String dstPath)
      throws TachyonTException, ThriftIOException {
    try {
      return mFileSystemMaster.rename(fileId, new TachyonURI(dstPath));
    } catch (TachyonException e) {
      throw e.toTachyonTException();
    } catch (IOException e) {
      throw new ThriftIOException(e.getMessage());
    }
  }

  @Override
  public void setPinned(long fileId, boolean pinned) throws TachyonTException {
    try {
      mFileSystemMaster.setPinned(fileId, pinned);
    } catch (TachyonException e) {
      throw e.toTachyonTException();
    }
  }

  @Override
  public boolean createDirectory(String path, boolean recursive) throws TachyonTException {
    try {
      mFileSystemMaster.mkdir(new TachyonURI(path), recursive);
      return true;
    } catch (TachyonException e) {
      throw e.toTachyonTException();
    }
  }

  @Override
  public boolean free(long fileId, boolean recursive) throws TachyonTException {
    try {
      return mFileSystemMaster.free(fileId, recursive);
    } catch (TachyonException e) {
      throw e.toTachyonTException();
    }
  }

  @Override
<<<<<<< HEAD
  public void reportLostFile(long fileId) throws FileDoesNotExistException {
    mFileSystemMaster.reportLostFile(fileId);
  }

  @Override
=======
  public int createDependency(List<String> parents, List<String> children, String commandPrefix,
      List<ByteBuffer> data, String comment, String framework, String frameworkVersion,
      int dependencyType, long childrenBlockSizeByte) {
    // TODO(gene): Implement lineage.
    return 0;
  }

  @Override
  public DependencyInfo getDependencyInfo(int dependencyId) throws TachyonTException {
    try {
      return mFileSystemMaster.getClientDependencyInfo(dependencyId);
    } catch (TachyonException e) {
      throw e.toTachyonTException();
    }
  }

  @Override
  public void reportLostFile(long fileId) throws TachyonTException {
    try {
      mFileSystemMaster.reportLostFile(fileId);
    } catch (TachyonException e) {
      throw e.toTachyonTException();
    }
  }

  @Override
  public void requestFilesInDependency(int depId) {
    mFileSystemMaster.requestFilesInDependency(depId);
  }

  @Override
>>>>>>> a2eda129
  public long loadFileInfoFromUfs(String tachyonPath, boolean recursive)
      throws TachyonTException, ThriftIOException {
    try {
      return mFileSystemMaster.loadFileInfoFromUfs(new TachyonURI(tachyonPath), recursive);
    } catch (TachyonException e) {
      throw e.toTachyonTException();
    } catch (IOException e) {
      throw new ThriftIOException(e.getMessage());
    }
  }

  @Override
  public boolean mount(String tachyonPath, String ufsPath)
      throws TachyonTException, ThriftIOException {
    try {
      return mFileSystemMaster.mount(new TachyonURI(tachyonPath), new TachyonURI(ufsPath));
    } catch (TachyonException e) {
      throw e.toTachyonTException();
    } catch (IOException e) {
      throw new ThriftIOException(e.getMessage());
    }
  }

  @Override
  public boolean unmount(String tachyonPath) throws TachyonTException, ThriftIOException {
    try {
      return mFileSystemMaster.unmount(new TachyonURI(tachyonPath));
    } catch (TachyonException e) {
      throw e.toTachyonTException();
    } catch (IOException e) {
      throw new ThriftIOException(e.getMessage());
    }
  }
}<|MERGE_RESOLUTION|>--- conflicted
+++ resolved
@@ -20,13 +20,7 @@
 import java.util.Set;
 
 import tachyon.TachyonURI;
-<<<<<<< HEAD
-import tachyon.thrift.BlockInfoException;
-import tachyon.thrift.FileAlreadyExistException;
-=======
 import tachyon.exception.TachyonException;
-import tachyon.thrift.DependencyInfo;
->>>>>>> a2eda129
 import tachyon.thrift.FileBlockInfo;
 import tachyon.thrift.FileInfo;
 import tachyon.thrift.FileSystemMasterService;
@@ -45,16 +39,6 @@
     return mFileSystemMaster.getPinIdList();
   }
 
-  @Override
-<<<<<<< HEAD
-  public boolean persistFile(long fileId, long length)
-      throws BlockInfoException, FileDoesNotExistException, SuspectedFileSizeException {
-    return mFileSystemMaster.persistFile(fileId, length);
-=======
-  public List<Integer> workerGetPriorityDependencyList() {
-    return mFileSystemMaster.getPriorityDependencyList();
-  }
-
   // TODO(jiri) Reduce exception handling boilerplate here
   @Override
   public boolean persistFile(long fileId, long length) throws TachyonTException {
@@ -63,7 +47,6 @@
     } catch (TachyonException e) {
       throw e.toTachyonTException();
     }
->>>>>>> a2eda129
   }
 
   @Override
@@ -84,6 +67,7 @@
     }
   }
 
+  @Override
   public List<FileInfo> getFileInfoList(long fileId) throws TachyonTException {
     try {
       return mFileSystemMaster.getFileInfoList(fileId);
@@ -197,30 +181,6 @@
   }
 
   @Override
-<<<<<<< HEAD
-  public void reportLostFile(long fileId) throws FileDoesNotExistException {
-    mFileSystemMaster.reportLostFile(fileId);
-  }
-
-  @Override
-=======
-  public int createDependency(List<String> parents, List<String> children, String commandPrefix,
-      List<ByteBuffer> data, String comment, String framework, String frameworkVersion,
-      int dependencyType, long childrenBlockSizeByte) {
-    // TODO(gene): Implement lineage.
-    return 0;
-  }
-
-  @Override
-  public DependencyInfo getDependencyInfo(int dependencyId) throws TachyonTException {
-    try {
-      return mFileSystemMaster.getClientDependencyInfo(dependencyId);
-    } catch (TachyonException e) {
-      throw e.toTachyonTException();
-    }
-  }
-
-  @Override
   public void reportLostFile(long fileId) throws TachyonTException {
     try {
       mFileSystemMaster.reportLostFile(fileId);
@@ -230,12 +190,6 @@
   }
 
   @Override
-  public void requestFilesInDependency(int depId) {
-    mFileSystemMaster.requestFilesInDependency(depId);
-  }
-
-  @Override
->>>>>>> a2eda129
   public long loadFileInfoFromUfs(String tachyonPath, boolean recursive)
       throws TachyonTException, ThriftIOException {
     try {
