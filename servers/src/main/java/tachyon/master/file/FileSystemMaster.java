--- conflicted
+++ resolved
@@ -892,11 +892,8 @@
         CreatePathOptions createPathOptions =
             new CreatePathOptions.Builder(MasterContext.getConf()).setDirectory(true)
                 .setPersisted(options.isPersisted()).setRecursive(options.isRecursive())
-<<<<<<< HEAD
+                .setOperationTimeMs(options.getOperationTimeMs())
                 .setPermissionStatus(createPermissionStatus(true)).build();
-=======
-                .setOperationTimeMs(options.getOperationTimeMs()).build();
->>>>>>> f358b447
         InodeTree.CreatePathResult createResult = mInodeTree.createPath(path, createPathOptions);
 
         LOG.debug("writing journal entry for mkdir {0}", path);
