/*
 * Licensed to the University of California, Berkeley under one or more contributor license
 * agreements. See the NOTICE file distributed with this work for additional information regarding
 * copyright ownership. The ASF licenses this file to You under the Apache License, Version 2.0 (the
 * "License"); you may not use this file except in compliance with the License. You may obtain a
 * copy of the License at
 *
 * http://www.apache.org/licenses/LICENSE-2.0
 *
 * Unless required by applicable law or agreed to in writing, software distributed under the License
 * is distributed on an "AS IS" BASIS, WITHOUT WARRANTIES OR CONDITIONS OF ANY KIND, either express
 * or implied. See the License for the specific language governing permissions and limitations under
 * the License.
 */

package tachyon.worker.lineage;

import java.util.concurrent.ExecutorService;
import java.util.concurrent.Executors;
import java.util.concurrent.Future;

import org.slf4j.Logger;
import org.slf4j.LoggerFactory;

import com.google.common.base.Preconditions;

import tachyon.Constants;
import tachyon.conf.TachyonConf;
import tachyon.heartbeat.HeartbeatContext;
import tachyon.heartbeat.HeartbeatThread;
import tachyon.util.ThreadFactoryUtils;
import tachyon.util.network.NetworkAddressUtils;
import tachyon.util.network.NetworkAddressUtils.ServiceType;
import tachyon.worker.WorkerContext;
import tachyon.worker.WorkerIdRegistry;
import tachyon.worker.block.BlockDataManager;

/**
 * This class is responsible for managing all top level components of the lineage worker.
 */
public final class LineageWorker {
  private static final Logger LOG = LoggerFactory.getLogger(Constants.LOGGER_TYPE);

  /** Logic for managing lineage file persistence */
  private final LineageDataManager mLineageDataManager;
  /** Threadpool for the lineage master sync */
  /** The executor service for the master sync */
  private final ExecutorService mSyncExecutorService;
  /** Client for lineage master communication. */
  private final LineageMasterWorkerClient mLineageMasterWorkerClient;
  /** Configuration object */
  private final TachyonConf mTachyonConf;

  /** The service that persists files for lineage checkpointing */
  private Future<?> mFilePersistenceService;

  public LineageWorker(BlockDataManager blockDataManager) {
    Preconditions.checkState(WorkerIdRegistry.getWorkerId() != 0, "Failed to register worker");

    mTachyonConf = WorkerContext.getConf();
    mLineageDataManager =
        new LineageDataManager(Preconditions.checkNotNull(blockDataManager));

    // Setup MasterClientBase
    mLineageMasterWorkerClient = new LineageMasterWorkerClient(
        NetworkAddressUtils.getConnectAddress(ServiceType.MASTER_RPC, mTachyonConf), mTachyonConf);

    mSyncExecutorService = Executors.newFixedThreadPool(3,
        ThreadFactoryUtils.build("lineage-worker-heartbeat-%d", true));
  }

  public void start() {
<<<<<<< HEAD
    mFilePersistenceService =
        mSyncExecutorService.submit(new HeartbeatThread(HeartbeatContext.WORKER_LINEAGE_SYNC,
            new LineageWorkerMasterSyncExecutor(mLineageDataManager, mLineageMasterWorkerClient,
                mWorkerId), mTachyonConf.getInt(Constants.WORKER_LINEAGE_HEARTBEAT_INTERVAL_MS)));
=======
    mFilePersistenceService = mSyncExecutorService.submit(new HeartbeatThread(
        "Lineage worker master sync", new LineageWorkerMasterSyncExecutor(mLineageDataManager,
            mLineageMasterWorkerClient),
        mTachyonConf.getInt(Constants.WORKER_LINEAGE_HEARTBEAT_INTERVAL_MS)));
>>>>>>> cbe873c8
  }

  public void stop() {
    if (mFilePersistenceService != null) {
      mFilePersistenceService.cancel(true);
    }
    mLineageMasterWorkerClient.close();
    mSyncExecutorService.shutdown();
  }
}<|MERGE_RESOLUTION|>--- conflicted
+++ resolved
@@ -70,17 +70,10 @@
   }
 
   public void start() {
-<<<<<<< HEAD
     mFilePersistenceService =
         mSyncExecutorService.submit(new HeartbeatThread(HeartbeatContext.WORKER_LINEAGE_SYNC,
-            new LineageWorkerMasterSyncExecutor(mLineageDataManager, mLineageMasterWorkerClient,
-                mWorkerId), mTachyonConf.getInt(Constants.WORKER_LINEAGE_HEARTBEAT_INTERVAL_MS)));
-=======
-    mFilePersistenceService = mSyncExecutorService.submit(new HeartbeatThread(
-        "Lineage worker master sync", new LineageWorkerMasterSyncExecutor(mLineageDataManager,
-            mLineageMasterWorkerClient),
-        mTachyonConf.getInt(Constants.WORKER_LINEAGE_HEARTBEAT_INTERVAL_MS)));
->>>>>>> cbe873c8
+            new LineageWorkerMasterSyncExecutor(mLineageDataManager, mLineageMasterWorkerClient),
+            mTachyonConf.getInt(Constants.WORKER_LINEAGE_HEARTBEAT_INTERVAL_MS)));
   }
 
   public void stop() {
