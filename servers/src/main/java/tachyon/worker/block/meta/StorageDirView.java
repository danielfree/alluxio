--- conflicted
+++ resolved
@@ -138,11 +138,7 @@
   }
 
   /**
-<<<<<<< HEAD
-   * Create a TempBlockMeta given sessionId, blockId, and initialBlockSize.
-=======
-   * Creates a TempBlockMeta given userId, blockId, and initialBlockSize.
->>>>>>> f7ba2f6d
+   * Creates a TempBlockMeta given sessionId, blockId, and initialBlockSize.
    *
    * @param sessionId of the owning session
    * @param blockId of the new block
