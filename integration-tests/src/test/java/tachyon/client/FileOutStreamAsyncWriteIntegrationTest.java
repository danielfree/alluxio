/*
 * Licensed to the University of California, Berkeley under one or more contributor license
 * agreements. See the NOTICE file distributed with this work for additional information regarding
 * copyright ownership. The ASF licenses this file to You under the Apache License, Version 2.0 (the
 * "License"); you may not use this file except in compliance with the License. You may obtain a
 * copy of the License at
 *
 * http://www.apache.org/licenses/LICENSE-2.0
 *
 * Unless required by applicable law or agreed to in writing, software distributed under the License
 * is distributed on an "AS IS" BASIS, WITHOUT WARRANTIES OR CONDITIONS OF ANY KIND, either express
 * or implied. See the License for the specific language governing permissions and limitations under
 * the License.
 */

package tachyon.client;

import java.util.concurrent.TimeUnit;

import org.junit.Assert;
import org.junit.BeforeClass;
import org.junit.Test;

import tachyon.IntegrationTestUtils;
import tachyon.TachyonURI;
import tachyon.client.file.FileOutStream;
import tachyon.client.file.URIStatus;
import tachyon.heartbeat.HeartbeatContext;
import tachyon.heartbeat.HeartbeatScheduler;
import tachyon.master.file.meta.PersistenceState;
import tachyon.util.CommonUtils;
import tachyon.util.io.PathUtils;

/**
 * Integration tests for {@link tachyon.client.file.FileOutStream} of under storage type being async
 * persist.
 *
 */
public final class FileOutStreamAsyncWriteIntegrationTest
    extends AbstractFileOutStreamIntegrationTest {

  @BeforeClass
  public static void beforeClass() {
    HeartbeatContext.setTimerClass(HeartbeatContext.WORKER_FILESYSTEM_MASTER_SYNC,
        HeartbeatContext.SCHEDULED_TIMER_CLASS);
  }

  @Test
  public void asyncWriteTest() throws Exception {
    Assert.assertTrue(HeartbeatScheduler.await(HeartbeatContext.WORKER_FILESYSTEM_MASTER_SYNC, 5,
        TimeUnit.SECONDS));

    TachyonURI filePath = new TachyonURI(PathUtils.uniqPath());
    final int length = 2;
    FileOutStream os = mTfs.createFile(filePath, mWriteAsync);
    os.write((byte) 0);
    os.write((byte) 1);
    os.close();

    CommonUtils.sleepMs(1);
    // check the file is completed but not persisted
<<<<<<< HEAD
    TachyonFile file = mTfs.open(filePath);
    FileInfo fileInfo = mTfs.getInfo(file);
    Assert.assertEquals(PersistenceState.IN_PROGRESS.toString(), fileInfo.getPersistenceState());
    Assert.assertTrue(fileInfo.isCompleted());
=======
    URIStatus status = mTfs.getStatus(filePath);
    Assert.assertEquals(PersistenceState.IN_PROGRESS.toString(), status.getPersistenceState());
    Assert.assertTrue(status.isCompleted());
>>>>>>> 292a0fab

    // execute the async persist, which needs two heartbeats
    HeartbeatScheduler.schedule(HeartbeatContext.WORKER_FILESYSTEM_MASTER_SYNC);
    Assert.assertTrue(HeartbeatScheduler.await(HeartbeatContext.WORKER_FILESYSTEM_MASTER_SYNC, 5,
        TimeUnit.SECONDS));

    IntegrationTestUtils.waitForPersist(mLocalTachyonClusterResource, status.getFileId());

    HeartbeatScheduler.schedule(HeartbeatContext.WORKER_FILESYSTEM_MASTER_SYNC);
    Assert.assertTrue(HeartbeatScheduler.await(HeartbeatContext.WORKER_FILESYSTEM_MASTER_SYNC, 5,
        TimeUnit.SECONDS));

    status = mTfs.getStatus(filePath);
    Assert.assertEquals(PersistenceState.PERSISTED.toString(), status.getPersistenceState());

    checkWrite(filePath, mWriteAsync.getUnderStorageType(), length, length);
  }
}<|MERGE_RESOLUTION|>--- conflicted
+++ resolved
@@ -59,16 +59,9 @@
 
     CommonUtils.sleepMs(1);
     // check the file is completed but not persisted
-<<<<<<< HEAD
-    TachyonFile file = mTfs.open(filePath);
-    FileInfo fileInfo = mTfs.getInfo(file);
-    Assert.assertEquals(PersistenceState.IN_PROGRESS.toString(), fileInfo.getPersistenceState());
-    Assert.assertTrue(fileInfo.isCompleted());
-=======
     URIStatus status = mTfs.getStatus(filePath);
     Assert.assertEquals(PersistenceState.IN_PROGRESS.toString(), status.getPersistenceState());
     Assert.assertTrue(status.isCompleted());
->>>>>>> 292a0fab
 
     // execute the async persist, which needs two heartbeats
     HeartbeatScheduler.schedule(HeartbeatContext.WORKER_FILESYSTEM_MASTER_SYNC);
