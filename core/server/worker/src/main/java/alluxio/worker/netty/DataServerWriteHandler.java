/*
 * The Alluxio Open Foundation licenses this work under the Apache License, version 2.0
 * (the "License"). You may not use this work except in compliance with the License, which is
 * available at www.apache.org/licenses/LICENSE-2.0
 *
 * This software is distributed on an "AS IS" basis, WITHOUT WARRANTIES OR CONDITIONS OF ANY KIND,
 * either express or implied, as more fully set forth in the License.
 *
 * See the NOTICE file distributed with this work for information regarding copyright ownership.
 */

package alluxio.worker.netty;

import alluxio.Configuration;
import alluxio.PropertyKey;
import alluxio.exception.status.AlluxioStatusException;
import alluxio.exception.status.InternalException;
import alluxio.exception.status.InvalidArgumentException;
import alluxio.network.protocol.RPCMessage;
import alluxio.network.protocol.RPCProtoMessage;
import alluxio.network.protocol.databuffer.DataBuffer;
import alluxio.proto.dataserver.Protocol;
import alluxio.resource.LockResource;
import alluxio.util.network.NettyUtils;

import com.google.common.base.Preconditions;
import com.google.common.base.Throwables;
import io.netty.buffer.ByteBuf;
import io.netty.buffer.Unpooled;
import io.netty.channel.Channel;
import io.netty.channel.ChannelFutureListener;
import io.netty.channel.ChannelHandlerContext;
import io.netty.channel.ChannelInboundHandlerAdapter;
import org.slf4j.Logger;
import org.slf4j.LoggerFactory;

import java.io.Closeable;
import java.io.IOException;
import java.util.LinkedList;
import java.util.Queue;
import java.util.concurrent.ExecutorService;
import java.util.concurrent.locks.ReentrantLock;

import javax.annotation.concurrent.GuardedBy;
import javax.annotation.concurrent.NotThreadSafe;

/**
 * This class handles {@link alluxio.proto.dataserver.Protocol.WriteRequest}s.
 *
 * Protocol: Check {@link alluxio.client.block.stream.NettyPacketWriter} for more information.
 * 1. The netty channel handler streams packets from the channel and buffers them. The netty
 *    reader is paused if the buffer is full by turning off the auto read, and is resumed when
 *    the buffer is not full.
 * 2. The {@link PacketWriter} polls packets from the buffer and writes to the block worker. The
 *    writer becomes inactive if there is nothing on the buffer to free up the executor. It is
 *    resumed when the buffer becomes non-empty.
 * 3. An EOF or CANCEL message signifies the completion of this request.
 * 4. When an error occurs, the channel is closed.
 *
 * Threading model:
 * Only two threads are involved at a given point of time: netty I/O thread, packet writer thread.
 * 1. The netty I/O thread reads packets from the wire and pushes them to the buffer if there is
 *    no error seen so far. This packet reading can be ended by an EOF packet, a CANCEL packet or
 *    an exception. When one of these 3 happens, a special packet is pushed to the buffer.
 * 2. The packet writer thread keeps polling packets from the buffer and processes them.
 *    NOTE: it is guaranteed that there is only one packet writer thread active at a given time.
 */
@NotThreadSafe
abstract class DataServerWriteHandler extends ChannelInboundHandlerAdapter {
  private static final Logger LOG = LoggerFactory.getLogger(DataServerWriteHandler.class);

  private static final int MAX_PACKETS_IN_FLIGHT =
      Configuration.getInt(PropertyKey.WORKER_NETWORK_NETTY_WRITER_BUFFER_SIZE_PACKETS);

  /** The executor service to run the {@link PacketWriter}s. */
  private final ExecutorService mPacketWriterExecutor;

  /**
   * Special packets used to pass control information from the I/O thread to the packet writer
   * thread.
   * EOF: the end of file.
   * CANCEL: the write request is cancelled by the client.
   * ABORT: a non-recoverable error is detected, abort this channel.
   */
  private static final ByteBuf EOF = Unpooled.buffer(0);
  private static final ByteBuf CANCEL = Unpooled.buffer(0);
  private static final ByteBuf ABORT = Unpooled.buffer(0);

  private ReentrantLock mLock = new ReentrantLock();
  /** The buffer for packets read from the channel. */
  @GuardedBy("mLock")
  private Queue<ByteBuf> mPackets = new LinkedList<>();

  /**
   * Set to true if the packet writer is active.
   *
   * The following invariants (happens-before orders) must be maintained:
   * 1. When mPacketWriterActive is true, it is guaranteed that mPackets is polled at least
   *    once after the lock is released. This is guaranteed even when there is an exception
   *    thrown when writing the packet.
   * 2. When mPacketWriterActive is false, it is guaranteed that mPackets won't be polled before
   *    before someone sets it to true again.
   *
   * The above are achieved by protecting it with "mLock". It is set to true when a new packet
   * is read when it is false. It set to false when one of the these is true: 1) The mPackets queue
   * is empty; 2) The write request is fulfilled (eof or cancel is received); 3) A failure occurs.
   */
  @GuardedBy("mLock")
  private boolean mPacketWriterActive;

  /**
   * The error seen in either the netty I/O thread (e.g. failed to read from the network) or the
   * packet writer thread (e.g. failed to write the packet).
   */
  @GuardedBy("mLock")
  private Error mError;

  private class Error {
    final AlluxioStatusException mCause;
    final boolean mNotifyClient;

    Error(AlluxioStatusException cause, boolean notifyClient) {
      mCause = cause;
      mNotifyClient = notifyClient;
    }
  }

  /**
   * mRequest is initialized only once for a whole file or block in
   * {@link DataServerReadHandler#channelRead(ChannelHandlerContext, Object)}.
   * After that, it should only be used by the packet writer thread.
   * It is safe to read those final primitive fields (e.g. mId, mSessionId) if mError is not set
   * from any thread (not such usage in the code now). It is destroyed when the write request is
   * done (complete or cancel) or an error is seen.
   */
  protected volatile WriteRequestInternal mRequest;

  abstract class WriteRequestInternal implements Closeable {
    /** This ID can either be block ID or temp UFS file ID. */
    final long mId;
    final long mSessionId;

    WriteRequestInternal(long id, long sessionId) {
      mId = id;
      mSessionId = sessionId;
    }

    /**
     * Cancels the request.
     */
    abstract void cancel() throws IOException;
  }

  /**
   * The next pos to queue to the buffer. This is only updated and used by the netty I/O thread.
   */
  private long mPosToQueue;
  /**
   * The next pos to write to the block worker. This is only updated by the packet writer
   * thread. The netty I/O reads this only for sanity check during initialization.
   */
  protected volatile long mPosToWrite;

  /**
   * Creates an instance of {@link DataServerWriteHandler}.
   *
   * @param executorService the executor service to run {@link PacketWriter}s
   */
  DataServerWriteHandler(ExecutorService executorService) {
    mPacketWriterExecutor = executorService;
  }

  @Override
  public void channelRead(ChannelHandlerContext ctx, Object object) throws Exception {
    if (!acceptMessage(object)) {
      ctx.fireChannelRead(object);
      return;
    }

    RPCProtoMessage msg = (RPCProtoMessage) object;
    Protocol.WriteRequest writeRequest = msg.getMessage().asWriteRequest();
    // Only initialize (open the readers) if this is the first packet in the block/file.
    if (writeRequest.getOffset() == 0) {
      initializeRequest(msg);
    }

    // Validate the write request.
    try {
      validateWriteRequest(writeRequest, msg.getPayloadDataBuffer());
    } catch (InvalidArgumentException e) {
      pushAbortPacket(ctx.channel(), new Error(e, true));
      return;
    }

    try (LockResource lr = new LockResource(mLock)) {
      // If we have seen an error, return early and release the data. This can only
      // happen for those mis-behaving clients who first sends some invalid requests, then
      // then some random data. It can leak memory if we do not release buffers here.
      if (mError != null) {
        if (msg.getPayloadDataBuffer() != null) {
          msg.getPayloadDataBuffer().release();
        }
        return;
      }

      ByteBuf buf;
      if (writeRequest.getEof()) {
        buf = EOF;
      } else if (writeRequest.getCancel()) {
        buf = CANCEL;
      } else {
        DataBuffer dataBuffer = msg.getPayloadDataBuffer();
        Preconditions.checkState(dataBuffer != null && dataBuffer.getLength() > 0);
        assert dataBuffer.getNettyOutput() instanceof ByteBuf;
        buf = (ByteBuf) dataBuffer.getNettyOutput();
        mPosToQueue += buf.readableBytes();
      }
      if (!mPacketWriterActive) {
        mPacketWriterActive = true;
        mPacketWriterExecutor.submit(new PacketWriter(ctx.channel()));
      }
      mPackets.offer(buf);
      if (tooManyPacketsInFlight()) {
        NettyUtils.disableAutoRead(ctx.channel());
      }
    }
  }

  @Override
  public void exceptionCaught(ChannelHandlerContext ctx, Throwable cause) {
    LOG.error("Failed to write block.", cause);
    pushAbortPacket(ctx.channel(), new Error(AlluxioStatusException.fromThrowable(cause), true));
  }

  @Override
  public void channelUnregistered(ChannelHandlerContext ctx) {
    pushAbortPacket(ctx.channel(), new Error(new InternalException("channel unregistered"), false));
    ctx.fireChannelUnregistered();
  }

  /**
   * @return true if there are too many packets in flight
   */
  @GuardedBy("mLock")
  private boolean tooManyPacketsInFlight() {
    return mPackets.size() >= MAX_PACKETS_IN_FLIGHT;
  }

  /**
   * Validates a block write request.
   *
   * @param msg the block write request
   * @throws InvalidArgumentException if the write request is invalid
   */
<<<<<<< HEAD
  private void validateWriteRequest(Protocol.WriteRequest request, DataBuffer payload)
      throws InvalidArgumentException {
=======
  private void validateRequest(RPCProtoMessage msg) {
    Protocol.WriteRequest request = msg.getMessage().asWriteRequest();
>>>>>>> f64b4b2f
    if (request.getOffset() != mPosToQueue) {
      throw new InvalidArgumentException(String.format(
          "Offsets do not match [received: %d, expected: %d].", request.getOffset(), mPosToQueue));
    }
    if (payload != null && payload.getLength() > 0 && (request.getCancel() || request.getEof())) {
      throw new InvalidArgumentException("Found data in a cancel/eof message.");
    }
  }

  /**
   * A runnable that polls from the packets queue and writes to the block worker.
   */
  private final class PacketWriter implements Runnable {
    private Channel mChannel;

    /**
     * Creates an instance of {@link PacketWriter}.
     *
     * @param channel the netty channel
     */
    PacketWriter(Channel channel) {
      mChannel = channel;
    }

    @Override
    public void run() {
      try {
        runInternal();
      } catch (Throwable e) {
        // This should never happen.
        LOG.error("Failed to run PacketWriter.", e);
        throw e;
      }
    }

    private void runInternal() {
      boolean eof;
      boolean cancel;
      boolean abort;

      while (true) {
        ByteBuf buf;
        try (LockResource lr = new LockResource(mLock)) {
          buf = mPackets.poll();
          if (buf == null || buf == EOF || buf == CANCEL || buf == ABORT) {
            eof = buf == EOF;
            cancel = buf == CANCEL;
            // mError is checked here so that we can override EOF and CANCEL if error happens
            // after we receive EOF or CANCEL signal.
            // TODO(peis): Move to the pattern used in DataServerReadHandler to avoid
            // using special packets.
            abort = mError != null;
            mPacketWriterActive = false;
            break;
          }
          // Release all the packets if we have encountered an error. We guarantee that no more
          // packets should be queued after we have received one of the done signals (EOF, CANCEL
          // or ABORT).
          if (mError != null) {
            release(buf);
            continue;
          }
          if (!tooManyPacketsInFlight()) {
            NettyUtils.enableAutoRead(mChannel);
          }
        }

        try {
          mPosToWrite += buf.readableBytes();
          incrementMetrics(buf.readableBytes());
          writeBuf(buf, mPosToWrite);
        } catch (Exception e) {
          LOG.warn("Failed to write packet {}", e.getMessage());
          Throwables.propagateIfPossible(e);
          pushAbortPacket(mChannel,
              new Error(AlluxioStatusException.fromCheckedException(e), true));
        } finally {
          release(buf);
        }
      }

      if (abort) {
        try {
          cancel();
        } catch (IOException e) {
          LOG.warn("Failed to abort, cancel or complete the write request with error {}.",
              e.getMessage());
        }
        replyError();
      } else if (cancel || eof) {
        try {
          if (cancel) {
            cancel();
            replyCancel();
          } else {
            complete();
            replySuccess();
          }
        } catch (Exception e) {
          Throwables.propagateIfPossible(e);
          pushAbortPacket(mChannel,
              new Error(AlluxioStatusException.fromCheckedException(e), true));
        }
      }
    }

    /**
     * Completes this write.
     */
    private void complete() throws IOException {
      if (mRequest != null) {
        mRequest.close();
        mRequest = null;
      }
      mPosToWrite = 0;
    }

    /**
     * Cancels this write.
     */
    private void cancel() throws IOException {
      if (mRequest != null) {
        mRequest.cancel();
        mRequest = null;
      }
      mPosToWrite = 0;
    }

    /**
     * Writes a response to signify the success of the write request.
     */
    private void replySuccess() {
      NettyUtils.enableAutoRead(mChannel);
      mChannel.writeAndFlush(RPCProtoMessage.createOkResponse(null))
          .addListeners(ChannelFutureListener.CLOSE_ON_FAILURE);
    }

    /**
     * Writes a response to signify the successful cancellation of the write request.
     */
    private void replyCancel() {
      NettyUtils.enableAutoRead(mChannel);
      mChannel.writeAndFlush(RPCProtoMessage.createCancelResponse())
          .addListeners(ChannelFutureListener.CLOSE_ON_FAILURE);
    }

    /**
     * Writes an error response to the channel and closes the channel after that.
     */
    private void replyError() {
      Error error;
      try (LockResource lr = new LockResource(mLock)) {
        error = Preconditions.checkNotNull(mError);
      }

      if (error.mNotifyClient) {
        mChannel.writeAndFlush(RPCProtoMessage.createResponse(error.mCause))
            .addListener(ChannelFutureListener.CLOSE);
      }
    }
  }

  /**
   * Pushes {@link DataServerWriteHandler#ABORT} to the buffer if there has been no error so far.
   *
   * @param channel the channel
   * @param error the error
   */
  private void pushAbortPacket(Channel channel, Error error) {
    try (LockResource lr = new LockResource(mLock)) {
      if (mError != null) {
        return;
      }
      mError = error;
      mPackets.offer(ABORT);
      if (!mPacketWriterActive) {
        mPacketWriterActive = true;
        mPacketWriterExecutor.submit(new PacketWriter(channel));
      }
    }
  }

  /**
   * Releases a {@link ByteBuf}.
   *
   * @param buf the netty byte buffer
   */
  private static void release(ByteBuf buf) {
    if (buf != null && buf != EOF && buf != CANCEL && buf != ABORT) {
      buf.release();
    }
  }

  /**
   * Checks whether this object should be processed by this handler.
   *
   * @param object the object
   * @return true if this object should be processed
   */
  protected boolean acceptMessage(Object object) {
    if (!(object instanceof RPCProtoMessage)) {
      return false;
    }
    RPCProtoMessage message = (RPCProtoMessage) object;
    return message.getType() == RPCMessage.Type.RPC_WRITE_REQUEST;
  }

  /**
   * Initializes the handler if necessary.
   *
   * @param msg the block write request
   */
  protected void initializeRequest(RPCProtoMessage msg) throws Exception {
    Preconditions.checkState(mRequest == null);
    mPosToQueue = 0;
    Preconditions.checkState(mPosToWrite == 0);
  }

  /**
   * Writes the buffer.
   *
   * @param buf the buffer
   * @param pos the pos
   */
  protected abstract void writeBuf(ByteBuf buf, long pos) throws Exception;

  /**
   * @param bytesWritten bytes written
   */
  protected abstract void incrementMetrics(long bytesWritten);
}<|MERGE_RESOLUTION|>--- conflicted
+++ resolved
@@ -252,13 +252,8 @@
    * @param msg the block write request
    * @throws InvalidArgumentException if the write request is invalid
    */
-<<<<<<< HEAD
   private void validateWriteRequest(Protocol.WriteRequest request, DataBuffer payload)
       throws InvalidArgumentException {
-=======
-  private void validateRequest(RPCProtoMessage msg) {
-    Protocol.WriteRequest request = msg.getMessage().asWriteRequest();
->>>>>>> f64b4b2f
     if (request.getOffset() != mPosToQueue) {
       throw new InvalidArgumentException(String.format(
           "Offsets do not match [received: %d, expected: %d].", request.getOffset(), mPosToQueue));
