/*
 * The Alluxio Open Foundation licenses this work under the Apache License, version 2.0
 * (the "License"). You may not use this work except in compliance with the License, which is
 * available at www.apache.org/licenses/LICENSE-2.0
 *
 * This software is distributed on an "AS IS" basis, WITHOUT WARRANTIES OR CONDITIONS OF ANY KIND,
 * either express or implied, as more fully set forth in the License.
 *
 * See the NOTICE file distributed with this work for information regarding copyright ownership.
 */

package alluxio.master.file;

import alluxio.AlluxioURI;
import alluxio.AuthenticatedUserRule;
import alluxio.ConfigurationRule;
import alluxio.Constants;
import alluxio.LoginUserRule;
import alluxio.PropertyKey;
import alluxio.SetAndRestoreAuthenticatedUser;
import alluxio.SetAndRestoreConfiguration;
import alluxio.exception.AccessControlException;
import alluxio.exception.ExceptionMessage;
import alluxio.exception.FileDoesNotExistException;
import alluxio.master.MasterRegistry;
import alluxio.master.block.BlockMaster;
import alluxio.master.file.meta.Inode;
import alluxio.master.file.meta.InodeDirectory;
import alluxio.master.file.meta.InodeFile;
import alluxio.master.file.meta.InodeTree;
import alluxio.master.file.meta.LockedInodePath;
import alluxio.master.file.meta.MutableLockedInodePath;
import alluxio.master.file.options.CompleteFileOptions;
import alluxio.master.file.options.CreateDirectoryOptions;
import alluxio.master.file.options.CreateFileOptions;
import alluxio.master.file.options.DeleteOptions;
import alluxio.master.file.options.FreeOptions;
import alluxio.master.file.options.ListStatusOptions;
import alluxio.master.file.options.RenameOptions;
import alluxio.master.file.options.SetAttributeOptions;
import alluxio.master.journal.JournalFactory;
import alluxio.master.journal.MutableJournal;
import alluxio.security.GroupMappingServiceTestUtils;
import alluxio.security.authorization.Mode;
import alluxio.security.group.GroupMappingService;
import alluxio.util.CommonUtils;
import alluxio.util.SecurityUtils;
import alluxio.util.io.PathUtils;
import alluxio.wire.FileInfo;
import alluxio.wire.TtlAction;

import com.google.common.collect.ImmutableMap;
import com.google.common.collect.Lists;
import org.apache.commons.lang3.tuple.ImmutableTriple;
import org.apache.commons.lang3.tuple.Triple;
import org.junit.After;
import org.junit.Assert;
import org.junit.Before;
import org.junit.Rule;
import org.junit.Test;
import org.junit.rules.ExpectedException;
import org.junit.rules.TemporaryFolder;
import org.mockito.Mockito;

import java.io.IOException;
import java.net.URI;
import java.util.ArrayList;
import java.util.HashMap;
import java.util.List;

/**
 * Unit test for {@link FileSystemMaster} when permission check is enabled by configure
 * alluxio.security.authorization.permission.enabled=true.
 */
public final class PermissionCheckTest {
  private static final String TEST_SUPER_GROUP = "test-supergroup";

  /*
   * The user and group mappings for testing are:
   *    admin -> admin
   *    user1 -> group1
   *    user2 -> group2
   *    user3 -> group1
   *    user4 -> test-supergroup
   */
  private static final TestUser TEST_USER_ADMIN = new TestUser("admin", "admin");
  private static final TestUser TEST_USER_1 = new TestUser("user1", "group1");
  private static final TestUser TEST_USER_2 = new TestUser("user2", "group2");
  private static final TestUser TEST_USER_3 = new TestUser("user3", "group1");
  private static final TestUser TEST_USER_SUPERGROUP = new TestUser("user4", TEST_SUPER_GROUP);

  /*
   * The file structure for testing is:
   *    /               admin     admin       755
   *    /testDir        user1     group1      755
   *    /testDir/file   user1     group1      644
   *    /testFile       user2     group2      644
   */
  private static final String TEST_DIR_URI = "/testDir";
  private static final String TEST_DIR_FILE_URI = "/testDir/file";
  private static final String TEST_FILE_URI = "/testFile";

  private static final Mode TEST_DIR_MODE = new Mode((short) 0755);
  private static final Mode TEST_FILE_MODE = new Mode((short) 0755);

  private FileSystemMaster mFileSystemMaster;
  private BlockMaster mBlockMaster;

  private InodeTree mInodeTree;

  @Rule
  public ConfigurationRule mConfiguration = new ConfigurationRule(ImmutableMap
      .of(PropertyKey.SECURITY_GROUP_MAPPING_CLASS, FakeUserGroupsMapping.class.getName(),
          PropertyKey.SECURITY_AUTHORIZATION_PERMISSION_SUPERGROUP, TEST_SUPER_GROUP));

  @Rule
  public AuthenticatedUserRule mAuthenticatedUser =
      new AuthenticatedUserRule(TEST_USER_ADMIN.getUser());

  @Rule
  public LoginUserRule mLoginUserRule = new LoginUserRule(TEST_USER_ADMIN.getUser());

  @Rule
  public TemporaryFolder mTestFolder = new TemporaryFolder();

  @Rule
  public ExpectedException mThrown = ExpectedException.none();

  /**
   * A simple structure to represent a user and its groups.
   */
  private static final class TestUser {
    private String mUser;
    private String mGroup;

    TestUser(String user, String group) {
      mUser = user;
      mGroup = group;
    }

    String getUser() {
      return mUser;
    }

    String getGroup() {
      return mGroup;
    }
  }

  /**
   * A mapping from a user to its corresponding group.
   */
  public static class FakeUserGroupsMapping implements GroupMappingService {
    private HashMap<String, String> mUserGroups = new HashMap<>();

    public FakeUserGroupsMapping() {
      mUserGroups.put(TEST_USER_ADMIN.getUser(), TEST_USER_ADMIN.getGroup());
      mUserGroups.put(TEST_USER_1.getUser(), TEST_USER_1.getGroup());
      mUserGroups.put(TEST_USER_2.getUser(), TEST_USER_2.getGroup());
      mUserGroups.put(TEST_USER_3.getUser(), TEST_USER_3.getGroup());
      mUserGroups.put(TEST_USER_SUPERGROUP.getUser(), TEST_USER_SUPERGROUP.getGroup());
    }

    @Override
    public List<String> getGroups(String user) throws IOException {
      if (mUserGroups.containsKey(user)) {
        return Lists.newArrayList(mUserGroups.get(user).split(","));
      }
      return new ArrayList<>();
    }
  }

  @Before
  public void before() throws Exception {
    GroupMappingServiceTestUtils.resetCache();
<<<<<<< HEAD
    MasterRegistry registry = new MasterRegistry();
    JournalFactory journalFactory =
        new JournalFactory.ReadWrite(mTestFolder.newFolder().getAbsolutePath());
    mBlockMaster = new BlockMaster(registry, journalFactory);
    mFileSystemMaster = new FileSystemMaster(registry, journalFactory);
=======
    JournalFactory factory =
        new MutableJournal.Factory(new URI(mTestFolder.newFolder().getAbsolutePath()));
    mBlockMaster = new BlockMaster(factory);
    mFileSystemMaster = new FileSystemMaster(mBlockMaster, factory);
>>>>>>> 971be00a
    mBlockMaster.start(true);
    mFileSystemMaster.start(true);

    createDirAndFileForTest();

    mInodeTree = Mockito.mock(InodeTree.class);
    Mockito.when(mInodeTree.getRootUserName()).thenReturn(TEST_USER_ADMIN.getUser());
  }

  @After
  public void after() throws Exception {
    mFileSystemMaster.stop();
    mBlockMaster.stop();
    GroupMappingServiceTestUtils.resetCache();
  }

  /**
   * Sets up the following file system structure for testing.
   *    /               admin     admin       755
   *    /testDir        user1     group1      755
   *    /testDir/file   user1     group1      644
   *    /testFile       user2     group2      644
   */
  private void createDirAndFileForTest() throws Exception {
    // create "/testDir" for user1
    try (SetAndRestoreAuthenticatedUser user = new SetAndRestoreAuthenticatedUser(
        TEST_USER_ADMIN.getUser())) {
      mFileSystemMaster.createDirectory(new AlluxioURI("/testDir"),
          CreateDirectoryOptions.defaults().setOwner(TEST_USER_1.getUser())
              .setGroup(TEST_USER_1.getGroup()).setMode(TEST_DIR_MODE));
    }

    // create "/testDir/file" for user1
    try (SetAndRestoreAuthenticatedUser user = new SetAndRestoreAuthenticatedUser(
        TEST_USER_1.getUser())) {
      mFileSystemMaster.createFile(new AlluxioURI("/testDir/file"),
          CreateFileOptions.defaults().setBlockSizeBytes(Constants.KB)
              .setOwner(TEST_USER_1.getUser()).setGroup(TEST_USER_1.getGroup())
              .setMode(TEST_FILE_MODE));
    }

    // create "/testFile" for user2
    try (SetAndRestoreAuthenticatedUser user = new SetAndRestoreAuthenticatedUser(
        TEST_USER_ADMIN.getUser())) {
      mFileSystemMaster.createFile(new AlluxioURI("/testFile"),
          CreateFileOptions.defaults().setBlockSizeBytes(Constants.KB)
              .setOwner(TEST_USER_2.getUser()).setGroup(TEST_USER_2.getGroup())
              .setMode(TEST_FILE_MODE));
    }
  }

  private InodeDirectory getRootInode() {
    return InodeDirectory.create(0, -1, "",
        CreateDirectoryOptions.defaults().setOwner(TEST_USER_ADMIN.getUser())
            .setGroup(TEST_USER_ADMIN.getGroup()).setMode(TEST_DIR_MODE));
  }

  @Test
  public void getPermissionOwner() throws Exception {
    ArrayList<Triple<String, String, Mode>> permissions = new ArrayList<>();
    permissions.add(new ImmutableTriple<>(TEST_USER_1.getUser(), TEST_USER_1.getGroup(),
        new Mode((short) 0754)));
    LockedInodePath lockedInodePath = getLockedInodePath(permissions);
    try (SetAndRestoreAuthenticatedUser u = new SetAndRestoreAuthenticatedUser(
        TEST_USER_1.getUser())) {
      PermissionChecker checker = new PermissionChecker(mInodeTree);
      Mode.Bits actual = checker.getPermission(lockedInodePath);
      Assert.assertEquals(Mode.Bits.ALL, actual);
    }
  }

  @Test
  public void getPermissionGroup() throws Exception {
    ArrayList<Triple<String, String, Mode>> permissions = new ArrayList<>();
    permissions.add(new ImmutableTriple<>(TEST_USER_1.getUser(), TEST_USER_1.getGroup(),
        new Mode((short) 0754)));
    LockedInodePath lockedInodePath = getLockedInodePath(permissions);
    try (SetAndRestoreAuthenticatedUser u = new SetAndRestoreAuthenticatedUser(
        TEST_USER_3.getUser())) {
      PermissionChecker checker = new PermissionChecker(mInodeTree);
      Mode.Bits actual = checker.getPermission(lockedInodePath);
      Assert.assertEquals(Mode.Bits.READ_EXECUTE, actual);
    }
  }

  @Test
  public void getPermissionOther() throws Exception {
    ArrayList<Triple<String, String, Mode>> permissions = new ArrayList<>();
    permissions.add(new ImmutableTriple<>(TEST_USER_1.getUser(), TEST_USER_1.getGroup(),
        new Mode((short) 0754)));
    LockedInodePath lockedInodePath = getLockedInodePath(permissions);
    try (SetAndRestoreAuthenticatedUser u = new SetAndRestoreAuthenticatedUser(
        TEST_USER_2.getUser())) {
      PermissionChecker checker = new PermissionChecker(mInodeTree);
      Mode.Bits actual = checker.getPermission(lockedInodePath);
      Assert.assertEquals(Mode.Bits.READ, actual);
    }
  }

  /**
   * Tests superuser and supergroup to create directories under root.
   */
  @Test
  public void createUnderRootAsAdmin() throws Exception {
    // create "/file_admin" for superuser
    verifyCreateFile(TEST_USER_ADMIN, "/file_admin", false);

    // create "/file_supergroup" for user in supergroup
    verifyCreateFile(TEST_USER_SUPERGROUP, "/file_supergroup", false);
  }

  /**
   * Tests user1 to create directories under root.
   */
  @Test
  public void createUnderRootFail() throws Exception {
    mThrown.expect(AccessControlException.class);
    mThrown.expectMessage(ExceptionMessage.PERMISSION_DENIED
        .getMessage(toExceptionMessage(TEST_USER_1.getUser(), Mode.Bits.WRITE, "/file1", "/")));
    // create "/file1" for user1
    verifyCreateFile(TEST_USER_1, "/file1", false);
  }

  @Test
  public void createSuccess() throws Exception {
    // create "/testDir/file1" for user1
    verifyCreateFile(TEST_USER_1, TEST_DIR_URI + "/file1", false);
  }

  @Test
  public void createFail() throws Exception {
    mThrown.expect(AccessControlException.class);
    mThrown.expectMessage(ExceptionMessage.PERMISSION_DENIED.getMessage(
        toExceptionMessage(TEST_USER_2.getUser(), Mode.Bits.WRITE, TEST_DIR_URI + "/file1",
            "testDir")));

    // create "/testDir/file1" for user2
    verifyCreateFile(TEST_USER_2, TEST_DIR_URI + "/file1", false);
  }

  private void verifyCreateFile(TestUser user, String path, boolean recursive) throws Exception {
    try (SetAndRestoreAuthenticatedUser u = new SetAndRestoreAuthenticatedUser(user.getUser())) {
      CreateFileOptions options = CreateFileOptions.defaults().setRecursive(recursive)
          .setOwner(SecurityUtils.getOwnerFromThriftClient())
          .setGroup(SecurityUtils.getGroupFromThriftClient()).setPersisted(true);

      long fileId = mFileSystemMaster.createFile(new AlluxioURI(path), options);

      FileInfo fileInfo = mFileSystemMaster.getFileInfo(fileId);
      String[] pathComponents = path.split("/");
      Assert.assertEquals(pathComponents[pathComponents.length - 1], fileInfo.getName());
      Assert.assertEquals(user.getUser(), fileInfo.getOwner());
    }
  }

  @Test
  public void mkdirUnderRootByAdmin() throws Exception {
    // createDirectory "/dir_admin" for superuser
    verifyCreateDirectory(TEST_USER_ADMIN, "/dir_admin", false);
  }

  @Test
  public void mkdirUnderRootBySupergroup() throws Exception {
    // createDirectory "/dir_admin" for superuser
    verifyCreateDirectory(TEST_USER_SUPERGROUP, "/dir_admin", false);
  }

  @Test
  public void mkdirUnderRootByUser() throws Exception {
    mThrown.expect(AccessControlException.class);
    mThrown.expectMessage(ExceptionMessage.PERMISSION_DENIED
        .getMessage(toExceptionMessage(TEST_USER_1.getUser(), Mode.Bits.WRITE, "/dir1", "/")));

    // createDirectory "/dir1" for user1
    verifyCreateDirectory(TEST_USER_1, "/dir1", false);
  }

  @Test
  public void mkdirSuccess() throws Exception {
    // createDirectory "/testDir/dir1" for user1
    verifyCreateDirectory(TEST_USER_1, TEST_DIR_URI + "/dir1", false);
  }

  @Test
  public void mkdirFail() throws Exception {
    mThrown.expect(AccessControlException.class);
    mThrown.expectMessage(ExceptionMessage.PERMISSION_DENIED.getMessage(
        toExceptionMessage(TEST_USER_2.getUser(), Mode.Bits.WRITE, TEST_DIR_URI + "/dir1",
            "testDir")));

    // createDirectory "/testDir/dir1" for user2
    verifyCreateDirectory(TEST_USER_2, TEST_DIR_URI + "/dir1", false);
  }

  private void verifyCreateDirectory(TestUser user, String path, boolean recursive)
      throws Exception {
    try (SetAndRestoreAuthenticatedUser u = new SetAndRestoreAuthenticatedUser(user.getUser())) {
      CreateDirectoryOptions options = CreateDirectoryOptions.defaults().setRecursive(recursive)
          .setOwner(SecurityUtils.getOwnerFromThriftClient())
          .setGroup(SecurityUtils.getGroupFromThriftClient());
      mFileSystemMaster.createDirectory(new AlluxioURI(path), options);

      FileInfo fileInfo =
          mFileSystemMaster.getFileInfo(mFileSystemMaster.getFileId(new AlluxioURI(path)));
      String[] pathComponents = path.split("/");
      Assert.assertEquals(pathComponents[pathComponents.length - 1], fileInfo.getName());
      Assert.assertEquals(true, fileInfo.isFolder());
      Assert.assertEquals(user.getUser(), fileInfo.getOwner());
    }
  }

  @Test
  public void renameUnderRootAsAdmin() throws Exception {
    // rename "/testFile" to "/testFileRenamed" for superuser
    verifyRename(TEST_USER_ADMIN, TEST_FILE_URI, "/testFileRenamed");
  }

  @Test
  public void renameUnderRootAsSupergroup() throws Exception {
    // rename "/testFile" to "/testFileRenamed" for user in supergroup
    verifyRename(TEST_USER_SUPERGROUP, TEST_FILE_URI, "/testFileRenamed");
  }

  @Test
  public void renameUnderRootFail() throws Exception {
    mThrown.expect(AccessControlException.class);
    mThrown.expectMessage(ExceptionMessage.PERMISSION_DENIED.getMessage(
        toExceptionMessage(TEST_USER_1.getUser(), Mode.Bits.WRITE, TEST_FILE_URI, "/")));

    // rename "/testFile" to "/testFileRenamed" for user1
    verifyRename(TEST_USER_1, TEST_FILE_URI, "/testFileRenamed");
  }

  @Test
  public void renameSuccess() throws Exception {
    // rename "/testDir/file" to "/testDir/fileRenamed" for user1
    verifyRename(TEST_USER_1, TEST_DIR_FILE_URI, "/testDir/fileRenamed");
  }

  @Test
  public void renameFailNotByPermission() throws Exception {
    mThrown.expect(FileDoesNotExistException.class);
    mThrown.expectMessage(ExceptionMessage.PATH_DOES_NOT_EXIST.getMessage("/testDir/notExistDir"));

    // rename "/testDir/file" to "/testDir/notExistDir/fileRenamed" for user1
    // This is permitted by permission checking model, but failed during renaming procedure,
    // since the impl cannot rename a file to a dst path whose parent does not exist.
    verifyRename(TEST_USER_1, TEST_DIR_FILE_URI, "/testDir/notExistDir/fileRenamed");
  }

  @Test
  public void renameFailBySrc() throws Exception {
    mThrown.expect(AccessControlException.class);
    mThrown.expectMessage(ExceptionMessage.PERMISSION_DENIED.getMessage(
        toExceptionMessage(TEST_USER_2.getUser(), Mode.Bits.WRITE, TEST_DIR_FILE_URI, "testDir")));

    // rename "/testDir/file" to "/file" for user2
    verifyRename(TEST_USER_2, TEST_DIR_FILE_URI, "/file");
  }

  @Test
  public void renameFailByDst() throws Exception {
    mThrown.expect(AccessControlException.class);
    mThrown.expectMessage(ExceptionMessage.PERMISSION_DENIED.getMessage(
        toExceptionMessage(TEST_USER_1.getUser(), Mode.Bits.WRITE, "/fileRenamed", "/")));

    // rename "/testDir/file" to "/fileRenamed" for user2
    verifyRename(TEST_USER_1, TEST_DIR_FILE_URI, "/fileRenamed");
  }

  private void verifyRename(TestUser user, String srcPath, String dstPath) throws Exception {
    try (SetAndRestoreAuthenticatedUser u = new SetAndRestoreAuthenticatedUser(user.getUser())) {
      String fileOwner =
          mFileSystemMaster.getFileInfo(mFileSystemMaster.getFileId(new AlluxioURI(srcPath)))
              .getOwner();

      mFileSystemMaster
          .rename(new AlluxioURI(srcPath), new AlluxioURI(dstPath), RenameOptions.defaults());

      Assert.assertEquals(-1, mFileSystemMaster.getFileId(new AlluxioURI(srcPath)));
      FileInfo fileInfo =
          mFileSystemMaster.getFileInfo(mFileSystemMaster.getFileId(new AlluxioURI(dstPath)));
      String[] pathComponents = dstPath.split("/");
      Assert.assertEquals(pathComponents[pathComponents.length - 1], fileInfo.getName());
      Assert.assertEquals(fileOwner, fileInfo.getOwner());
    }
  }

  @Test
  public void deleteUnderRootFailed() throws Exception {
    mThrown.expect(AccessControlException.class);
    mThrown.expectMessage(ExceptionMessage.PERMISSION_DENIED
        .getMessage(toExceptionMessage(TEST_USER_1.getUser(), Mode.Bits.WRITE, TEST_DIR_URI, "/")));

    // delete file and dir under root by owner
    verifyDelete(TEST_USER_1, TEST_DIR_URI, true);
  }

  @Test
  public void deleteSuccessBySuperuser() throws Exception {
    // delete file and dir by superuser
    verifyDelete(TEST_USER_ADMIN, TEST_DIR_FILE_URI, false);
    verifyDelete(TEST_USER_ADMIN, TEST_DIR_URI, true);
    verifyDelete(TEST_USER_ADMIN, TEST_FILE_URI, false);
  }

  @Test
  public void deleteSuccessBySupergroup() throws Exception {
    // delete file and dir by user in supergroup
    verifyDelete(TEST_USER_SUPERGROUP, TEST_DIR_FILE_URI, false);
    verifyDelete(TEST_USER_SUPERGROUP, TEST_DIR_URI, true);
    verifyDelete(TEST_USER_SUPERGROUP, TEST_FILE_URI, false);
  }

  @Test
  public void deleteUnderRootFailOnDir() throws Exception {
    mThrown.expect(AccessControlException.class);
    mThrown.expectMessage(ExceptionMessage.PERMISSION_DENIED
        .getMessage(toExceptionMessage(TEST_USER_2.getUser(), Mode.Bits.WRITE, TEST_DIR_URI, "/")));

    // user2 cannot delete "/testDir" under root
    verifyDelete(TEST_USER_2, TEST_DIR_URI, true);
  }

  @Test
  public void deleteUnderRootFailOnFile() throws Exception {
    mThrown.expect(AccessControlException.class);
    mThrown.expectMessage(ExceptionMessage.PERMISSION_DENIED.getMessage(
        toExceptionMessage(TEST_USER_1.getUser(), Mode.Bits.WRITE, TEST_FILE_URI, "/")));

    // user2 cannot delete "/testFile" under root
    verifyDelete(TEST_USER_1, TEST_FILE_URI, true);
  }

  @Test
  public void deleteSuccess() throws Exception {
    // user1 can delete its file
    verifyDelete(TEST_USER_1, TEST_DIR_FILE_URI, false);
  }

  @Test
  public void deleteFail() throws Exception {
    mThrown.expect(AccessControlException.class);
    mThrown.expectMessage(ExceptionMessage.PERMISSION_DENIED.getMessage(
        toExceptionMessage(TEST_USER_2.getUser(), Mode.Bits.WRITE, TEST_DIR_FILE_URI, "testDir")));

    // user 2 cannot delete "/testDir/file"
    verifyDelete(TEST_USER_2, TEST_DIR_FILE_URI, false);
  }

  private void verifyDelete(TestUser user, String path, boolean recursive) throws Exception {
    try (SetAndRestoreAuthenticatedUser u = new SetAndRestoreAuthenticatedUser(user.getUser())) {
      mFileSystemMaster.delete(new AlluxioURI(path), DeleteOptions.defaults()
          .setRecursive(recursive));
      Assert.assertEquals(-1, mFileSystemMaster.getFileId(new AlluxioURI(path)));
    }
  }

  @Test
  public void readSuccess() throws Exception {
    verifyRead(TEST_USER_1, TEST_DIR_FILE_URI, true);
    verifyRead(TEST_USER_1, TEST_DIR_URI, false);
    verifyRead(TEST_USER_1, TEST_FILE_URI, true);

    verifyRead(TEST_USER_2, TEST_DIR_FILE_URI, true);
  }

  @Test
  public void readFileIdFail() throws Exception {
    String file = createUnreadableFileOrDir(true);

    mThrown.expect(AccessControlException.class);
    mThrown.expectMessage(ExceptionMessage.PERMISSION_DENIED.getMessage(
        toExceptionMessage(TEST_USER_2.getUser(), Mode.Bits.READ, file, "onlyReadByUser1")));
    verifyGetFileId(TEST_USER_2, file);
  }

  @Test
  public void readFileInfoFail() throws Exception {
    String file = createUnreadableFileOrDir(true);

    mThrown.expect(AccessControlException.class);
    mThrown.expectMessage(ExceptionMessage.PERMISSION_DENIED.getMessage(
        toExceptionMessage(TEST_USER_2.getUser(), Mode.Bits.READ, file, "onlyReadByUser1")));
    verifyGetFileInfoOrList(TEST_USER_2, file, true);
  }

  @Test
  public void readDirIdFail() throws Exception {
    String dir = createUnreadableFileOrDir(false);

    mThrown.expect(AccessControlException.class);
    mThrown.expectMessage(ExceptionMessage.PERMISSION_DENIED.getMessage(
        toExceptionMessage(TEST_USER_2.getUser(), Mode.Bits.READ, dir, "onlyReadByUser1")));
    verifyGetFileId(TEST_USER_2, dir);
  }

  @Test
  public void readDirInfoFail() throws Exception {
    String dir = createUnreadableFileOrDir(false);

    mThrown.expect(AccessControlException.class);
    mThrown.expectMessage(ExceptionMessage.PERMISSION_DENIED.getMessage(
        toExceptionMessage(TEST_USER_2.getUser(), Mode.Bits.READ, dir, "onlyReadByUser1")));
    try (SetAndRestoreAuthenticatedUser u = new SetAndRestoreAuthenticatedUser(
        TEST_USER_2.getUser())) {
      verifyGetFileInfoOrList(TEST_USER_2, dir, false);
    }
  }

  @Test
  public void readNotExecuteDir() throws Exception {
    // set unmask
    try (SetAndRestoreConfiguration c = new SetAndRestoreConfiguration(
        PropertyKey.SECURITY_AUTHORIZATION_PERMISSION_UMASK, "033")) {
      String dir = PathUtils.concatPath(TEST_DIR_URI, "/notExecuteDir");
      // create dir "/testDir/notExecuteDir" [user1, group1, drwxr--r--]
      verifyCreateDirectory(TEST_USER_1, dir, false);
      verifyRead(TEST_USER_1, dir, false);

      mThrown.expect(AccessControlException.class);
      mThrown.expectMessage(ExceptionMessage.PERMISSION_DENIED.getMessage(
          toExceptionMessage(TEST_USER_2.getUser(), Mode.Bits.EXECUTE, dir, "notExecuteDir")));
      verifyGetFileInfoOrList(TEST_USER_2, dir, false);
    }
  }

  private String createUnreadableFileOrDir(boolean isFile) throws Exception {
    // set unmask
    try (SetAndRestoreConfiguration c = new SetAndRestoreConfiguration(
        PropertyKey.SECURITY_AUTHORIZATION_PERMISSION_UMASK, "066")) {
      String fileOrDir = PathUtils.concatPath(TEST_DIR_URI, "/onlyReadByUser1");
      if (isFile) {
        // create file "/testDir/onlyReadByUser1" [user1, group1, -rw-------]
        verifyCreateFile(TEST_USER_1, fileOrDir, false);
        verifyRead(TEST_USER_1, fileOrDir, true);
      } else {
        // create dir "/testDir/onlyReadByUser1" [user1, group1, drwx--x--x]
        verifyCreateDirectory(TEST_USER_1, fileOrDir, false);
        verifyRead(TEST_USER_1, fileOrDir, false);
      }
      return fileOrDir;
    }
  }

  private void verifyRead(TestUser user, String path, boolean isFile) throws Exception {
    try (SetAndRestoreAuthenticatedUser u = new SetAndRestoreAuthenticatedUser(user.getUser())) {
      verifyGetFileId(user, path);
      verifyGetFileInfoOrList(user, path, isFile);
    }
  }

  private void verifyGetFileId(TestUser user, String path) throws Exception {
    try (SetAndRestoreAuthenticatedUser u = new SetAndRestoreAuthenticatedUser(user.getUser())) {
      long fileId = mFileSystemMaster.getFileId(new AlluxioURI(path));
      Assert.assertNotEquals(-1, fileId);
    }
  }

  private void verifyGetFileInfoOrList(TestUser user, String path, boolean isFile)
      throws Exception {
    try (SetAndRestoreAuthenticatedUser u = new SetAndRestoreAuthenticatedUser(user.getUser())) {
      if (isFile) {
        Assert.assertEquals(path, mFileSystemMaster.getFileInfo(new AlluxioURI(path)).getPath());
        Assert.assertEquals(1,
            mFileSystemMaster.listStatus(new AlluxioURI(path), ListStatusOptions.defaults())
                .size());
      } else {
        List<FileInfo> fileInfoList =
            mFileSystemMaster.listStatus(new AlluxioURI(path), ListStatusOptions.defaults());
        if (fileInfoList.size() > 0) {
          Assert.assertTrue(PathUtils.getParent(fileInfoList.get(0).getPath()).equals(path));
        }
      }
    }
  }

  @Test
  public void setStateSuccess() throws Exception {
    // set unmask
    try (SetAndRestoreConfiguration c = new SetAndRestoreConfiguration(
        PropertyKey.SECURITY_AUTHORIZATION_PERMISSION_UMASK, "000")) {
      String file = PathUtils.concatPath(TEST_DIR_URI, "testState1");
      verifyCreateFile(TEST_USER_1, file, false);
      SetAttributeOptions expect = getNonDefaultSetState();
      SetAttributeOptions result = verifySetState(TEST_USER_2, file, expect);

      Assert.assertEquals(expect.getTtl(), result.getTtl());
      Assert.assertEquals(expect.getTtlAction(), result.getTtlAction());
      Assert.assertEquals(expect.getPinned(), result.getPinned());
    }
  }

  @Test
  public void setStateFail() throws Exception {
    // set unmask
    try (SetAndRestoreConfiguration c = new SetAndRestoreConfiguration(
        PropertyKey.SECURITY_AUTHORIZATION_PERMISSION_UMASK, "066")) {
      String file = PathUtils.concatPath(TEST_DIR_URI, "testState1");
      verifyCreateFile(TEST_USER_1, file, false);
      SetAttributeOptions expect = getNonDefaultSetState();

      mThrown.expect(AccessControlException.class);
      mThrown.expectMessage(ExceptionMessage.PERMISSION_DENIED.getMessage(
          toExceptionMessage(TEST_USER_2.getUser(), Mode.Bits.WRITE, file, "testState1")));
      verifySetState(TEST_USER_2, file, expect);
    }
  }

  private SetAttributeOptions getNonDefaultSetState() {
    boolean recursive = true;
    long ttl = 11;

    return SetAttributeOptions.defaults().setPinned(recursive).setTtl(ttl)
        .setTtlAction(TtlAction.DELETE);
  }

  private SetAttributeOptions verifySetState(TestUser user, String path,
      SetAttributeOptions options) throws Exception {
    try (SetAndRestoreAuthenticatedUser u = new SetAndRestoreAuthenticatedUser(user.getUser())) {
      mFileSystemMaster.setAttribute(new AlluxioURI(path), options);

      FileInfo fileInfo = mFileSystemMaster.getFileInfo(new AlluxioURI(path));
      return SetAttributeOptions.defaults().setPinned(fileInfo.isPinned()).setTtl(fileInfo.getTtl())
          .setPersisted(fileInfo.isPersisted());
    }
  }

  @Test
  public void completeFileSuccess() throws Exception {
    // set unmask
    try (SetAndRestoreConfiguration c = new SetAndRestoreConfiguration(
        PropertyKey.SECURITY_AUTHORIZATION_PERMISSION_UMASK, "044")) {
      String file = PathUtils.concatPath(TEST_DIR_URI, "/testState1");
      verifyCreateFile(TEST_USER_1, file, false);
      CompleteFileOptions expect = getNonDefaultCompleteFileOptions();
      verifyCompleteFile(TEST_USER_2, file, expect);
    }
  }

  @Test
  public void completeFileFail() throws Exception {
    // set unmask
    try (SetAndRestoreConfiguration c = new SetAndRestoreConfiguration(
        PropertyKey.SECURITY_AUTHORIZATION_PERMISSION_UMASK, "066")) {
      String file = PathUtils.concatPath(TEST_DIR_URI, "/testComplete1");
      verifyCreateFile(TEST_USER_1, file, false);
      CompleteFileOptions expect = getNonDefaultCompleteFileOptions();

      mThrown.expect(AccessControlException.class);
      mThrown.expectMessage(ExceptionMessage.PERMISSION_DENIED.getMessage(
          toExceptionMessage(TEST_USER_2.getUser(), Mode.Bits.WRITE, file, "testComplete1")));
      verifyCompleteFile(TEST_USER_2, file, expect);
    }
  }

  private CompleteFileOptions getNonDefaultCompleteFileOptions() {
    long ufsLength = 12;
    long operationTimeMs = 21;

    return CompleteFileOptions.defaults().setUfsLength(ufsLength)
        .setOperationTimeMs(operationTimeMs);
  }

  private void verifyCompleteFile(TestUser user, String path, CompleteFileOptions options)
      throws Exception {
    try (SetAndRestoreAuthenticatedUser u = new SetAndRestoreAuthenticatedUser(user.getUser())) {
      mFileSystemMaster.completeFile(new AlluxioURI(path), options);
    }
  }

  @Test
  public void freeFileSuccess() throws Exception {
    String file = PathUtils.concatPath(TEST_DIR_URI, "testState1");
    verifyCreateFile(TEST_USER_1, file, false);
    verifyFree(TEST_USER_2, file, false);
  }

  @Test
  public void freeNonNullDirectorySuccess() throws Exception {
    String subDir = PathUtils.concatPath(TEST_DIR_URI, "testState");
    verifyCreateDirectory(TEST_USER_1, subDir, false);
    String file = subDir + "/testState1";
    verifyCreateFile(TEST_USER_1, file, false);
    verifyFree(TEST_USER_2, subDir, true);
  }

  @Test
  public void freeFileFail() throws Exception {
    // set unmask
    try (SetAndRestoreConfiguration c = new SetAndRestoreConfiguration(
        PropertyKey.SECURITY_AUTHORIZATION_PERMISSION_UMASK, "066")) {
      String file = PathUtils.concatPath(TEST_DIR_URI, "testComplete1");
      verifyCreateFile(TEST_USER_1, file, false);

      mThrown.expect(AccessControlException.class);
      mThrown.expectMessage(ExceptionMessage.PERMISSION_DENIED.getMessage(
          toExceptionMessage(TEST_USER_2.getUser(), Mode.Bits.READ, file, "testComplete1")));
      verifyFree(TEST_USER_2, file, false);
    }
  }

  @Test
  public void freeNonNullDirectoryFail() throws Exception {
    // set unmask
    try (SetAndRestoreConfiguration c = new SetAndRestoreConfiguration(
        PropertyKey.SECURITY_AUTHORIZATION_PERMISSION_UMASK, "066")) {
      String file = PathUtils.concatPath(TEST_DIR_URI + "/testComplete1");
      verifyCreateFile(TEST_USER_1, file, false);

      mThrown.expect(AccessControlException.class);
      mThrown.expectMessage(ExceptionMessage.PERMISSION_DENIED.getMessage(
          toExceptionMessage(TEST_USER_2.getUser(), Mode.Bits.READ, file, "testComplete1")));
      verifyFree(TEST_USER_2, file, false);
    }
  }

  private void verifyFree(TestUser user, String path, boolean recursive) throws Exception {
    try (SetAndRestoreAuthenticatedUser u = new SetAndRestoreAuthenticatedUser(user.getUser())) {
      mFileSystemMaster.free(new AlluxioURI(path), FreeOptions.defaults().setRecursive(recursive));
    }
  }

  @Test
  public void setOwnerSuccess() throws Exception {
    verifySetAcl(TEST_USER_ADMIN, TEST_FILE_URI, TEST_USER_1.getUser(), null, (short) -1, false);
    verifySetAcl(TEST_USER_SUPERGROUP, TEST_DIR_URI, TEST_USER_2.getUser(), null, (short) -1, true);
    FileInfo fileInfo = mFileSystemMaster
        .getFileInfo(mFileSystemMaster.getFileId(new AlluxioURI(TEST_DIR_FILE_URI)));
    Assert.assertEquals(TEST_USER_2.getUser(), fileInfo.getOwner());
  }

  @Test
  public void setOwnerFail() throws Exception {
    mThrown.expect(AccessControlException.class);
    mThrown.expectMessage(TEST_USER_2.getUser() + " is not a super user or in super group");
    verifySetAcl(TEST_USER_2, TEST_FILE_URI, TEST_USER_1.getUser(), null, (short) -1, false);
  }

  @Test
  public void setGroupSuccess() throws Exception {
    // super user
    verifySetAcl(TEST_USER_ADMIN, TEST_FILE_URI, null, TEST_USER_1.getGroup(), (short) -1, false);

    // super group
    verifySetAcl(TEST_USER_SUPERGROUP, TEST_DIR_URI, null, TEST_USER_2.getGroup(), (short) -1,
        true);
    FileInfo fileInfo = mFileSystemMaster
        .getFileInfo(mFileSystemMaster.getFileId(new AlluxioURI(TEST_DIR_FILE_URI)));
    Assert.assertEquals(TEST_USER_2.getGroup(), fileInfo.getGroup());

    // owner
    verifySetAcl(TEST_USER_1, TEST_DIR_URI, null, TEST_USER_2.getGroup(), (short) -1, true);
    fileInfo = mFileSystemMaster
        .getFileInfo(mFileSystemMaster.getFileId(new AlluxioURI(TEST_DIR_FILE_URI)));
    Assert.assertEquals(TEST_USER_2.getGroup(), fileInfo.getGroup());
  }

  @Test
  public void setGroupFail() throws Exception {
    mThrown.expect(AccessControlException.class);
    mThrown.expectMessage(ExceptionMessage.PERMISSION_DENIED.getMessage(
        "user=" + TEST_USER_1.getUser() + " is not the owner of path=" + TEST_FILE_URI));

    verifySetAcl(TEST_USER_1, TEST_FILE_URI, null, TEST_USER_1.getGroup(), (short) -1, false);
  }

  @Test
  public void setPermissionSuccess() throws Exception {
    // super user
    verifySetAcl(TEST_USER_ADMIN, TEST_FILE_URI, null, null, (short) 0600, false);

    // super group
    verifySetAcl(TEST_USER_SUPERGROUP, TEST_DIR_URI, null, null, (short) 0700, true);
    FileInfo fileInfo = mFileSystemMaster
        .getFileInfo(mFileSystemMaster.getFileId(new AlluxioURI(TEST_DIR_FILE_URI)));
    Assert.assertEquals((short) 0700, fileInfo.getMode());

    // owner enlarge the permission
    verifySetAcl(TEST_USER_1, TEST_DIR_URI, null, null, (short) 0777, true);
    fileInfo = mFileSystemMaster
        .getFileInfo(mFileSystemMaster.getFileId(new AlluxioURI(TEST_DIR_FILE_URI)));
    Assert.assertEquals((short) 0777, fileInfo.getMode());
    // other user can operate under this enlarged permission
    verifyCreateFile(TEST_USER_2, TEST_DIR_URI + "/newFile", false);
    verifyDelete(TEST_USER_2, TEST_DIR_FILE_URI, false);
  }

  @Test
  public void setPermissionFail() throws Exception {
    mThrown.expect(AccessControlException.class);
    mThrown.expectMessage(ExceptionMessage.PERMISSION_DENIED.getMessage(
        "user=" + TEST_USER_1.getUser() + " is not the owner of path=" + TEST_FILE_URI));

    verifySetAcl(TEST_USER_1, TEST_FILE_URI, null, null, (short) 0777, false);
  }

  @Test
  public void setAclSuccess() throws Exception {
    // super user sets owner, group, and permission
    verifySetAcl(TEST_USER_ADMIN, TEST_FILE_URI, TEST_USER_1.getUser(), TEST_USER_1.getGroup(),
        (short) 0600, false);

    // owner sets group and permission
    verifySetAcl(TEST_USER_1, TEST_DIR_URI, null, TEST_USER_2.getGroup(), (short) 0777, true);
    FileInfo fileInfo = mFileSystemMaster
        .getFileInfo(mFileSystemMaster.getFileId(new AlluxioURI(TEST_DIR_FILE_URI)));
    Assert.assertEquals(TEST_USER_2.getGroup(), fileInfo.getGroup());
    Assert.assertEquals((short) 0777, fileInfo.getMode());
  }

  @Test
  public void setAclFailByNotSuperUser() throws Exception {
    mThrown.expect(AccessControlException.class);
    mThrown.expectMessage(TEST_USER_2.getUser() + " is not a super user or in super group");

    verifySetAcl(TEST_USER_2, TEST_FILE_URI, TEST_USER_1.getUser(), TEST_USER_1.getGroup(),
        (short) 0600, false);
  }

  private void verifySetAcl(TestUser runUser, String path, String owner, String group,
      short mode, boolean recursive) throws Exception {
    try (SetAndRestoreAuthenticatedUser u = new SetAndRestoreAuthenticatedUser(runUser.getUser())) {
      SetAttributeOptions options =
          SetAttributeOptions.defaults().setOwner(owner).setGroup(group).setMode(mode)
              .setRecursive(recursive);
      mFileSystemMaster.setAttribute(new AlluxioURI(path), options);
    }
    try (SetAndRestoreAuthenticatedUser u = new SetAndRestoreAuthenticatedUser(
        TEST_USER_ADMIN.getUser())) {
      FileInfo fileInfo =
          mFileSystemMaster.getFileInfo(mFileSystemMaster.getFileId(new AlluxioURI(path)));
      if (owner != null) {
        Assert.assertEquals(owner, fileInfo.getOwner());
      }
      if (group != null) {
        Assert.assertEquals(group, fileInfo.getGroup());
      }
      if (mode != -1) {
        Assert.assertEquals(mode, fileInfo.getMode());
      }
    }
  }

  private String toExceptionMessage(String user, Mode.Bits bits, String path, String inodeName) {
    StringBuilder stringBuilder =
        new StringBuilder().append("user=").append(user).append(", ").append("access=").append(bits)
            .append(", ").append("path=").append(path).append(": ").append("failed at ")
            .append(inodeName);
    return stringBuilder.toString();
  }

  private LockedInodePath getLockedInodePath(ArrayList<Triple<String, String, Mode>> permissions)
      throws Exception {
    List<Inode<?>> inodes = new ArrayList<>();
    inodes.add(getRootInode());
    if (permissions.size() == 0) {
      return new MutableLockedInodePath(new AlluxioURI("/"), inodes, null);
    }
    String uri = "";
    for (int i = 0; i < permissions.size(); i++) {
      Triple<String, String, Mode> permission = permissions.get(i);
      String owner = permission.getLeft();
      String group = permission.getMiddle();
      Mode mode = permission.getRight();
      uri += "/" + (i + 1);
      if (i == permissions.size() - 1) {
        Inode<?> inode = InodeFile.create(i + 1, i, (i + 1) + "", CommonUtils.getCurrentMs(),
            CreateFileOptions.defaults().setBlockSizeBytes(Constants.KB).setOwner(owner)
                .setGroup(group).setMode(mode));
        inodes.add(inode);
      } else {
        Inode<?> inode = InodeDirectory.create(i + 1, i, (i + 1) + "",
            CreateDirectoryOptions.defaults().setOwner(owner).setGroup(group).setMode(mode));
        inodes.add(inode);
      }
    }
    return new MutableLockedInodePath(new AlluxioURI(uri), inodes, null);
  }
}<|MERGE_RESOLUTION|>--- conflicted
+++ resolved
@@ -173,18 +173,11 @@
   @Before
   public void before() throws Exception {
     GroupMappingServiceTestUtils.resetCache();
-<<<<<<< HEAD
     MasterRegistry registry = new MasterRegistry();
-    JournalFactory journalFactory =
-        new JournalFactory.ReadWrite(mTestFolder.newFolder().getAbsolutePath());
-    mBlockMaster = new BlockMaster(registry, journalFactory);
-    mFileSystemMaster = new FileSystemMaster(registry, journalFactory);
-=======
     JournalFactory factory =
         new MutableJournal.Factory(new URI(mTestFolder.newFolder().getAbsolutePath()));
-    mBlockMaster = new BlockMaster(factory);
-    mFileSystemMaster = new FileSystemMaster(mBlockMaster, factory);
->>>>>>> 971be00a
+    mBlockMaster = new BlockMaster(registry, factory);
+    mFileSystemMaster = new FileSystemMaster(registry, factory);
     mBlockMaster.start(true);
     mFileSystemMaster.start(true);
 
