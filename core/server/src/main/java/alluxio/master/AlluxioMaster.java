--- conflicted
+++ resolved
@@ -14,13 +14,8 @@
 import alluxio.AlluxioURI;
 import alluxio.Configuration;
 import alluxio.Constants;
-<<<<<<< HEAD
 import alluxio.RuntimeConstants;
-import alluxio.ValidateConf;
-=======
 import alluxio.cli.ValidateConf;
-import alluxio.cli.Version;
->>>>>>> 7d7be4bf
 import alluxio.master.block.BlockMaster;
 import alluxio.master.file.FileSystemMaster;
 import alluxio.master.journal.ReadWriteJournal;
@@ -76,7 +71,8 @@
    */
   public static void main(String[] args) {
     if (args.length != 0) {
-      LOG.info("java -cp {} {}", RuntimeConstants.ALLUXIO_JAR, AlluxioMaster.class.getCanonicalName());
+      LOG.info("java -cp {} {}", RuntimeConstants.ALLUXIO_JAR,
+          AlluxioMaster.class.getCanonicalName());
       System.exit(-1);
     }
 
