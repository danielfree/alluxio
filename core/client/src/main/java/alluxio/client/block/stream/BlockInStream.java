/*
 * The Alluxio Open Foundation licenses this work under the Apache License, version 2.0
 * (the "License"). You may not use this work except in compliance with the License, which is
 * available at www.apache.org/licenses/LICENSE-2.0
 *
 * This software is distributed on an "AS IS" basis, WITHOUT WARRANTIES OR CONDITIONS OF ANY KIND,
 * either express or implied, as more fully set forth in the License.
 *
 * See the NOTICE file distributed with this work for information regarding copyright ownership.
 */

package alluxio.client.block.stream;

import alluxio.Configuration;
import alluxio.PropertyKey;
import alluxio.Seekable;
import alluxio.client.BoundedStream;
import alluxio.client.Locatable;
import alluxio.client.PositionedReadable;
import alluxio.client.block.AlluxioBlockStore;
import alluxio.client.block.BlockWorkerClient;
import alluxio.client.block.options.LockBlockOptions;
import alluxio.client.file.FileSystemContext;
import alluxio.client.file.options.InStreamOptions;
<<<<<<< HEAD
import alluxio.client.netty.NettyClient;
=======
import alluxio.client.resource.LockBlockResource;
import alluxio.exception.AlluxioException;
>>>>>>> 5db3b54a
import alluxio.proto.dataserver.Protocol;
import alluxio.util.CommonUtils;
import alluxio.util.network.NetworkAddressUtils;
import alluxio.wire.LockBlockResult;
import alluxio.wire.WorkerNetAddress;

import com.google.common.base.Preconditions;
import com.google.common.io.Closer;
import io.netty.channel.unix.DomainSocketAddress;

import java.io.FilterInputStream;
import java.io.IOException;
import java.io.InputStream;
import java.net.InetSocketAddress;
import java.net.SocketAddress;

import javax.annotation.concurrent.NotThreadSafe;

/**
 * Provides a stream API to read a block from Alluxio. An instance extending this class can be
 * obtained by calling {@link AlluxioBlockStore#getInStream}. Multiple
 * {@link BlockInStream}s can be opened for a block.
 *
 * This class provides the same methods as a Java {@link InputStream} with additional methods from
 * Alluxio Stream interfaces.
 *
 * Block lock ownership:
 * The read lock of the block is acquired when the stream is created and released when the
 * stream is closed.
 */
@NotThreadSafe
public class BlockInStream extends FilterInputStream implements BoundedStream, Seekable,
    PositionedReadable, Locatable {
  /** Helper to manage closeables. */
  private final Closer mCloser;
  private final BlockWorkerClient mBlockWorkerClient;
  private final boolean mLocal;
  private final PacketInStream mInputStream;

  /**
   * Creates an instance of local {@link BlockInStream} that reads from local worker.
   *
   * @param blockId the block ID
   * @param blockSize the block size
   * @param workerNetAddress the worker network address
   * @param context the file system context
   * @param options the options
   * @throws IOException if it fails to create an instance
   * @return the {@link BlockInStream} created
   */
  // TODO(peis): Use options idiom (ALLUXIO-2579).
  public static BlockInStream createLocalBlockInStream(long blockId, long blockSize,
      WorkerNetAddress workerNetAddress, FileSystemContext context, InStreamOptions options)
      throws IOException {
    Closer closer = Closer.create();
    try {
      BlockWorkerClient blockWorkerClient =
          closer.register(context.createBlockWorkerClient(workerNetAddress));
      LockBlockResource lockBlockResource =
          closer.register(blockWorkerClient.lockBlock(blockId, LockBlockOptions.defaults()));
      PacketInStream inStream = closer.register(PacketInStream
          .createLocalPacketInStream(lockBlockResource.getResult().getBlockPath(), blockId,
              blockSize));
      blockWorkerClient.accessBlock(blockId);
      return new BlockInStream(inStream, blockWorkerClient, closer, options);
    } catch (AlluxioException | IOException e) {
      CommonUtils.closeQuitely(closer);
      throw CommonUtils.castToIOException(e);
    }
  }

  /**
   * Creates an instance of remote {@link BlockInStream} that reads from a remote worker.
   *
   * @param blockId the block ID
   * @param blockSize the block size
   * @param workerNetAddress the worker network address
   * @param context the file system context
   * @param isLocal whether the worker is local
   * @param options the options
   * @throws IOException if it fails to create an instance
   * @return the {@link BlockInStream} created
   */
<<<<<<< HEAD
  public static BlockInStream createNettyBlockInStream(long blockId, long blockSize,
      WorkerNetAddress workerNetAddress, FileSystemContext context, boolean isLocal,
      InStreamOptions options) throws IOException {
=======
  // TODO(peis): Use options idiom (ALLUXIO-2579).
  public static BlockInStream createRemoteBlockInStream(long blockId, long blockSize,
      WorkerNetAddress workerNetAddress, FileSystemContext context, InStreamOptions options)
    throws IOException {
>>>>>>> 5db3b54a
    Closer closer = Closer.create();
    try {
      BlockWorkerClient blockWorkerClient =
          closer.register(context.createBlockWorkerClient(workerNetAddress));
<<<<<<< HEAD
      lockBlockResult = blockWorkerClient.lockBlock(blockId);
      SocketAddress address;
      if (isLocal && NettyClient.isDomainSocketEnabled() && !workerNetAddress.getDomainSocketPath()
          .isEmpty()) {
        address = new DomainSocketAddress(workerNetAddress.getDomainSocketPath());
      } else {
        address = blockWorkerClient.getDataServerAddress();
      }
      PacketInStream inStream = closer.register(PacketInStream
          .createNettyPacketInStream(context, address, blockId, lockBlockResult.getLockId(),
              blockWorkerClient.getSessionId(), blockSize, Protocol.RequestType.ALLUXIO_BLOCK));
      return new BlockInStream(inStream, blockId, blockWorkerClient, options);
    } catch (Exception e) {
      if (lockBlockResult != null) {
        blockWorkerClient.unlockBlock(blockId);
      }
      closer.close();
      if (e instanceof IOException) {
        throw (IOException) e;
=======
      LockBlockResource lockBlockResource =
          closer.register(blockWorkerClient.lockBlock(blockId, LockBlockOptions.defaults()));
      PacketInStream inStream = closer.register(PacketInStream
          .createNettyPacketInStream(context, blockWorkerClient.getDataServerAddress(), blockId,
              lockBlockResource.getResult().getLockId(), blockWorkerClient.getSessionId(),
              blockSize, false, Protocol.RequestType.ALLUXIO_BLOCK));
      blockWorkerClient.accessBlock(blockId);
      return new BlockInStream(inStream, blockWorkerClient, closer, options);
    } catch (AlluxioException | IOException e) {
      CommonUtils.closeQuitely(closer);
      throw CommonUtils.castToIOException(e);
    }
  }

  /**
   * Creates an instance of {@link BlockInStream}.
   *
   * This method keeps polling the block worker until the block is cached to Alluxio or
   * it successfully acquires a UFS read token with a timeout.
   * (1) If the block is cached to Alluxio after polling, it returns {@link BlockInStream}
   *     to read the block from Alluxio storage.
   * (2) If a UFS read token is acquired after polling, it returns {@link BlockInStream}
   *     to read the block from an Alluxio worker that reads the block from UFS.
   * (3) If the polling times out, an {@link IOException} with cause
   *     {@link alluxio.exception.UfsBlockAccessTokenUnavailableException} is thrown.
   *
   * @param context the file system context
   * @param ufsPath the UFS path
   * @param blockId the block ID
   * @param blockSize the block size
   * @param blockStart the position at which the block starts in the file
   * @param workerNetAddress the worker network address
   * @param options the options
   * @throws IOException if it fails to create an instance
   * @return the {@link BlockInStream} created
   */
  // TODO(peis): Use options idiom (ALLUXIO-2579).
  public static BlockInStream createUfsBlockInStream(FileSystemContext context, String ufsPath,
      long blockId, long blockSize, long blockStart,
      WorkerNetAddress workerNetAddress, InStreamOptions options) throws IOException {
    Closer closer = Closer.create();
    try {
      BlockWorkerClient blockWorkerClient =
          closer.register(context.createBlockWorkerClient(workerNetAddress));
      LockBlockOptions lockBlockOptions =
          LockBlockOptions.defaults().setUfsPath(ufsPath).setOffset(blockStart)
              .setBlockSize(blockSize).setMaxUfsReadConcurrency(options.getMaxUfsReadConcurrency());

      LockBlockResult lockBlockResult =
          closer.register(blockWorkerClient.lockUfsBlock(blockId, lockBlockOptions)).getResult();
      PacketInStream inStream;
      if (lockBlockResult.getLockBlockStatus().blockInAlluxio()) {
        boolean local = blockWorkerClient.getDataServerAddress().getHostName()
            .equals(NetworkAddressUtils.getClientHostName());
        if (local && Configuration.getBoolean(PropertyKey.USER_SHORT_CIRCUIT_ENABLED)) {
          inStream = closer.register(PacketInStream
              .createLocalPacketInStream(lockBlockResult.getBlockPath(), blockId, blockSize));
        } else {
          inStream = closer.register(PacketInStream
              .createNettyPacketInStream(context, blockWorkerClient.getDataServerAddress(), blockId,
                  lockBlockResult.getLockId(), blockWorkerClient.getSessionId(), blockSize, false,
                  Protocol.RequestType.ALLUXIO_BLOCK));
        }
        blockWorkerClient.accessBlock(blockId);
>>>>>>> 5db3b54a
      } else {
        Preconditions.checkState(lockBlockResult.getLockBlockStatus().ufsTokenAcquired());
        inStream = closer.register(PacketInStream
            .createNettyPacketInStream(context, blockWorkerClient.getDataServerAddress(), blockId,
                lockBlockResult.getLockId(), blockWorkerClient.getSessionId(), blockSize,
                !options.getAlluxioStorageType().isStore(), Protocol.RequestType.UFS_BLOCK));
      }
      return new BlockInStream(inStream, blockWorkerClient, closer, options);
    } catch (AlluxioException | IOException e) {
      CommonUtils.closeQuitely(closer);
      throw CommonUtils.castToIOException(e);
    }
  }

  @Override
  public void close() throws IOException {
    mCloser.close();
  }

  @Override
  public long remaining() {
    return mInputStream.remaining();
  }

  @Override
  public void seek(long pos) throws IOException {
    mInputStream.seek(pos);
  }

  @Override
  public int positionedRead(long pos, byte[] b, int off, int len) throws IOException {
    return mInputStream.positionedRead(pos, b, off, len);
  }

  @Override
  public InetSocketAddress location() {
    return mBlockWorkerClient.getDataServerAddress();
  }

  @Override
  public boolean isLocal() {
    return mLocal;
  }

  /**
   * @return whether this stream is reading directly from a local file
   */
  public boolean isShortCircuit() {
    return mInputStream.isShortCircuit();
  }

  /**
   * Creates an instance of {@link BlockInStream}.
   *
   * @param inputStream the packet inputstream
   * @param blockWorkerClient the block worker client
   * @param closer the closer registered with closable resources open so far
   * @param options the options
   */
  protected BlockInStream(PacketInStream inputStream, BlockWorkerClient blockWorkerClient,
      Closer closer, InStreamOptions options) {
    super(inputStream);

    mInputStream = inputStream;
    mBlockWorkerClient = blockWorkerClient;

    mCloser = closer;
    mCloser.register(mInputStream);
    mLocal = blockWorkerClient.getDataServerAddress().getHostName()
        .equals(NetworkAddressUtils.getClientHostName());
  }
}<|MERGE_RESOLUTION|>--- conflicted
+++ resolved
@@ -22,12 +22,9 @@
 import alluxio.client.block.options.LockBlockOptions;
 import alluxio.client.file.FileSystemContext;
 import alluxio.client.file.options.InStreamOptions;
-<<<<<<< HEAD
 import alluxio.client.netty.NettyClient;
-=======
 import alluxio.client.resource.LockBlockResource;
 import alluxio.exception.AlluxioException;
->>>>>>> 5db3b54a
 import alluxio.proto.dataserver.Protocol;
 import alluxio.util.CommonUtils;
 import alluxio.util.network.NetworkAddressUtils;
@@ -111,22 +108,16 @@
    * @throws IOException if it fails to create an instance
    * @return the {@link BlockInStream} created
    */
-<<<<<<< HEAD
+  // TODO(peis): Use options idiom (ALLUXIO-2579).
   public static BlockInStream createNettyBlockInStream(long blockId, long blockSize,
       WorkerNetAddress workerNetAddress, FileSystemContext context, boolean isLocal,
       InStreamOptions options) throws IOException {
-=======
-  // TODO(peis): Use options idiom (ALLUXIO-2579).
-  public static BlockInStream createRemoteBlockInStream(long blockId, long blockSize,
-      WorkerNetAddress workerNetAddress, FileSystemContext context, InStreamOptions options)
-    throws IOException {
->>>>>>> 5db3b54a
     Closer closer = Closer.create();
     try {
       BlockWorkerClient blockWorkerClient =
           closer.register(context.createBlockWorkerClient(workerNetAddress));
-<<<<<<< HEAD
-      lockBlockResult = blockWorkerClient.lockBlock(blockId);
+      LockBlockResource lockBlockResource =
+          closer.register(blockWorkerClient.lockBlock(blockId, LockBlockOptions.defaults()));
       SocketAddress address;
       if (isLocal && NettyClient.isDomainSocketEnabled() && !workerNetAddress.getDomainSocketPath()
           .isEmpty()) {
@@ -135,24 +126,9 @@
         address = blockWorkerClient.getDataServerAddress();
       }
       PacketInStream inStream = closer.register(PacketInStream
-          .createNettyPacketInStream(context, address, blockId, lockBlockResult.getLockId(),
-              blockWorkerClient.getSessionId(), blockSize, Protocol.RequestType.ALLUXIO_BLOCK));
-      return new BlockInStream(inStream, blockId, blockWorkerClient, options);
-    } catch (Exception e) {
-      if (lockBlockResult != null) {
-        blockWorkerClient.unlockBlock(blockId);
-      }
-      closer.close();
-      if (e instanceof IOException) {
-        throw (IOException) e;
-=======
-      LockBlockResource lockBlockResource =
-          closer.register(blockWorkerClient.lockBlock(blockId, LockBlockOptions.defaults()));
-      PacketInStream inStream = closer.register(PacketInStream
-          .createNettyPacketInStream(context, blockWorkerClient.getDataServerAddress(), blockId,
+          .createNettyPacketInStream(context, address, blockId,
               lockBlockResource.getResult().getLockId(), blockWorkerClient.getSessionId(),
               blockSize, false, Protocol.RequestType.ALLUXIO_BLOCK));
-      blockWorkerClient.accessBlock(blockId);
       return new BlockInStream(inStream, blockWorkerClient, closer, options);
     } catch (AlluxioException | IOException e) {
       CommonUtils.closeQuitely(closer);
@@ -197,25 +173,34 @@
       LockBlockResult lockBlockResult =
           closer.register(blockWorkerClient.lockUfsBlock(blockId, lockBlockOptions)).getResult();
       PacketInStream inStream;
+
+      boolean local = blockWorkerClient.getDataServerAddress().getHostName()
+          .equals(NetworkAddressUtils.getClientHostName());
+      SocketAddress address;
+      if (local && NettyClient.isDomainSocketEnabled() && !workerNetAddress.getDomainSocketPath()
+          .isEmpty()) {
+        address = new DomainSocketAddress(workerNetAddress.getDomainSocketPath());
+      } else {
+        address = blockWorkerClient.getDataServerAddress();
+      }
       if (lockBlockResult.getLockBlockStatus().blockInAlluxio()) {
-        boolean local = blockWorkerClient.getDataServerAddress().getHostName()
-            .equals(NetworkAddressUtils.getClientHostName());
-        if (local && Configuration.getBoolean(PropertyKey.USER_SHORT_CIRCUIT_ENABLED)) {
+        if (local && Configuration.getBoolean(PropertyKey.USER_SHORT_CIRCUIT_ENABLED) && (
+            workerNetAddress.getDomainSocketPath().isEmpty() || !NettyClient
+                .isDomainSocketEnabled())) {
           inStream = closer.register(PacketInStream
               .createLocalPacketInStream(lockBlockResult.getBlockPath(), blockId, blockSize));
         } else {
           inStream = closer.register(PacketInStream
-              .createNettyPacketInStream(context, blockWorkerClient.getDataServerAddress(), blockId,
-                  lockBlockResult.getLockId(), blockWorkerClient.getSessionId(), blockSize, false,
+              .createNettyPacketInStream(context, address, blockId, lockBlockResult.getLockId(),
+                  blockWorkerClient.getSessionId(), blockSize, false,
                   Protocol.RequestType.ALLUXIO_BLOCK));
         }
         blockWorkerClient.accessBlock(blockId);
->>>>>>> 5db3b54a
       } else {
         Preconditions.checkState(lockBlockResult.getLockBlockStatus().ufsTokenAcquired());
         inStream = closer.register(PacketInStream
-            .createNettyPacketInStream(context, blockWorkerClient.getDataServerAddress(), blockId,
-                lockBlockResult.getLockId(), blockWorkerClient.getSessionId(), blockSize,
+            .createNettyPacketInStream(context, address, blockId, lockBlockResult.getLockId(),
+                blockWorkerClient.getSessionId(), blockSize,
                 !options.getAlluxioStorageType().isStore(), Protocol.RequestType.UFS_BLOCK));
       }
       return new BlockInStream(inStream, blockWorkerClient, closer, options);
