--- conflicted
+++ resolved
@@ -51,19 +51,11 @@
   @AfterClass
   public static final void afterClass() throws Exception {
     sLocalTachyonCluster.stop();
-    System.clearProperty("tachyon.user.quota.unit.bytes");
-    System.clearProperty("tachyon.user.default.block.size.byte");
   }
 
   @BeforeClass
   public static final void beforeClass() throws IOException {
-<<<<<<< HEAD
-    sLocalTachyonCluster = new LocalTachyonCluster(10000, 1000, 128);
-=======
-    System.setProperty("tachyon.user.quota.unit.bytes", "128");
-    System.setProperty("tachyon.user.default.block.size.byte", "128");
-    sLocalTachyonCluster = new LocalTachyonCluster(10000);
->>>>>>> 0462fb35
+    sLocalTachyonCluster = new LocalTachyonCluster(10000, 128, 128);
     sLocalTachyonCluster.start();
     sTfs = sLocalTachyonCluster.getClient();
   }
