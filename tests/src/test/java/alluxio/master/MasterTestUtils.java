--- conflicted
+++ resolved
@@ -34,16 +34,10 @@
    */
   public static FileSystemMaster createLeaderFileSystemMasterFromJournal() throws Exception {
     String masterJournal = Configuration.get(PropertyKey.MASTER_JOURNAL_FOLDER);
-<<<<<<< HEAD
     MasterRegistry registry = new MasterRegistry();
-    JournalFactory journalFactory = new JournalFactory.ReadWrite(masterJournal);
-    BlockMaster blockMaster = new BlockMaster(registry, journalFactory);
-    FileSystemMaster fsMaster = new FileSystemMaster(registry, journalFactory);
-=======
     JournalFactory factory = new MutableJournal.Factory(new URI(masterJournal));
-    BlockMaster blockMaster = new BlockMaster(factory);
-    FileSystemMaster fsMaster = new FileSystemMaster(blockMaster, factory);
->>>>>>> 971be00a
+    BlockMaster blockMaster = new BlockMaster(registry, factory);
+    FileSystemMaster fsMaster = new FileSystemMaster(registry, factory);
     blockMaster.start(true);
     fsMaster.start(true);
     return fsMaster;
@@ -56,16 +50,10 @@
    */
   public static FileSystemMaster createStandbyFileSystemMasterFromJournal() throws Exception {
     String masterJournal = Configuration.get(PropertyKey.MASTER_JOURNAL_FOLDER);
-<<<<<<< HEAD
     MasterRegistry registry = new MasterRegistry();
-    JournalFactory journalFactory = new JournalFactory.ReadWrite(masterJournal);
-    BlockMaster blockMaster = new BlockMaster(registry, journalFactory);
-    FileSystemMaster fsMaster = new FileSystemMaster(registry, journalFactory);
-=======
     JournalFactory factory = new MutableJournal.Factory(new URI(masterJournal));
-    BlockMaster blockMaster = new BlockMaster(factory);
-    FileSystemMaster fsMaster = new FileSystemMaster(blockMaster, factory);
->>>>>>> 971be00a
+    BlockMaster blockMaster = new BlockMaster(registry, factory);
+    FileSystemMaster fsMaster = new FileSystemMaster(registry, factory);
     blockMaster.start(false);
     fsMaster.start(false);
     return fsMaster;
