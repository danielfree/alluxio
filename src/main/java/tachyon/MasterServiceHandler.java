--- conflicted
+++ resolved
@@ -3,12 +3,6 @@
 import java.util.HashSet;
 import java.util.List;
 import java.util.Set;
-
-import org.eclipse.jetty.server.Handler;
-import org.eclipse.jetty.server.handler.DefaultHandler;
-import org.eclipse.jetty.server.handler.HandlerList;
-import org.eclipse.jetty.servlet.ServletHolder;
-import org.eclipse.jetty.webapp.WebAppContext;
 
 import org.apache.thrift.TException;
 import org.slf4j.Logger;
@@ -41,231 +35,6 @@
   //  private Map<String, Integer> mRawColumnDatasetPathToId = new HashMap<String, Integer>();
 
   // Fault Recovery Log
-<<<<<<< HEAD
-  private MasterLogWriter mMasterLogWriter;
-
-  private Thread mHeartbeatThread;
-
-  private PrefixList mWhiteList;
-  private PrefixList mPinList;
-  private List<Integer> mIdPinList;
-
-  private WebServer mWebServer;
-
-  /**
-   * System periodical status check.
-   * 
-   * @author Haoyuan
-   */
-  public class MasterHeartbeatExecutor implements HeartbeatExecutor {
-    public MasterHeartbeatExecutor() {
-    }
-
-    @Override
-    public void heartbeat() {
-      LOG.info("Periodical system status checking...");
-
-      Set<Long> lostWorkers = new HashSet<Long>();
-
-      synchronized (mWorkers) {
-        for (Entry<Long, WorkerInfo> worker: mWorkers.entrySet()) {
-          if (CommonUtils.getCurrentMs() - worker.getValue().getLastUpdatedTimeMs() 
-              > Config.WORKER_TIMEOUT_MS) {
-            LOG.error("The worker " + worker.getKey() + " ( " + worker.getValue() + 
-                " ) got timed out!");
-            mLostWorkers.add(worker.getValue());
-            lostWorkers.add(worker.getKey());
-          }
-        }
-        for (long workerId: lostWorkers) {
-          mWorkers.remove(workerId);
-        }
-      }
-
-      boolean hadFailedWorker = false;
-
-      while (mLostWorkers.size() != 0) {
-        hadFailedWorker = true;
-        WorkerInfo worker = mLostWorkers.poll();
-
-        for (long id: worker.getPartitions()) {
-          int datasetId = CommonUtils.computeDatasetIdFromBigId(id);
-          int pId = CommonUtils.computePartitionIdFromBigId(id);
-
-          synchronized (mDatasets) {
-            DatasetInfo tDatasetInfo = mDatasets.get(datasetId);
-            if (tDatasetInfo != null) {
-              PartitionInfo pInfo = tDatasetInfo.mPartitionList.get(pId);
-              Map<Long, NetAddress> locations = pInfo.mLocations;
-
-              if (locations.containsKey(worker.getId())) {
-                locations.remove(worker.getId());
-              }
-            }
-          }
-        }
-      }
-
-      if (hadFailedWorker) {
-        LOG.warn("Restarting failed workers");
-        try {
-          java.lang.Runtime.getRuntime().exec(Config.TACHYON_HOME +
-              "/bin/restart-failed-tachyon-workers.sh");
-        } catch (IOException e) {
-          LOG.error(e.getMessage());
-        }
-      }
-    }
-  }
-
-  public MasterServiceHandler(InetSocketAddress address) {
-    START_TIME_MS = System.currentTimeMillis();
-    // TODO This name need to be changed.
-    START_TIME_NS_PREFIX = START_TIME_MS - (START_TIME_MS % 1000000);
-    ADDRESS = address;
-
-    mWhiteList = new PrefixList(Config.WHITELIST);
-    mPinList = new PrefixList(Config.PINLIST);
-    mIdPinList = Collections.synchronizedList(new ArrayList<Integer>());
-
-    // TODO Fault recovery: need user counter info;
-    recoveryFromLog();
-    writeCheckpoint();
-
-    mMasterLogWriter = new MasterLogWriter(Config.MASTER_LOG_FILE);
-
-    mHeartbeatThread = new Thread(new HeartbeatThread(
-        new MasterHeartbeatExecutor(), Config.MASTER_HEARTBEAT_INTERVAL_MS));
-    mHeartbeatThread.start();
-
-    mWebServer = new WebServer("Tachyon Master Server",
-        new InetSocketAddress(address.getHostName(), Config.MASTER_WEB_PORT));
-
-    WebAppContext webappcontext = new WebAppContext();
-    webappcontext.setContextPath("/");
-
-    File warPath = new File(new File("").getAbsolutePath(), "src/main/java/tachyon/webapps");
-    webappcontext.setWar(warPath.getAbsolutePath());
-    HandlerList handlers = new HandlerList();
-    webappcontext.addServlet(new ServletHolder(new WebInterfaceServlet(this)), "/home");
-
-    handlers.setHandlers(new Handler[] { webappcontext, new DefaultHandler() });
-    mWebServer.setHandler(handlers);
-
-    mWebServer.startWebServer();
-  }
-
-  @Override
-  public List<DatasetInfo> cmd_ls(String folder) throws TException {
-    ArrayList<DatasetInfo> ret = new ArrayList<DatasetInfo>();
-    synchronized (mDatasets) {
-      for (DatasetInfo datasetInfo : mDatasets.values()) {
-        if (datasetInfo.mPath.startsWith(folder)) {
-          ret.add(datasetInfo);
-        }
-      }
-
-      return ret;
-    }
-  }
-
-  public long getStarttimeMs() {
-    return START_TIME_MS;
-  }
-
-  public String toHtml() {
-    long timeMs = System.currentTimeMillis() - START_TIME_MS;
-    StringBuilder sb = new StringBuilder("<h1> Tachyon has been running @ " + ADDRESS + 
-        " for " + CommonUtils.convertMillis(timeMs) + " </h1> \n");
-
-    sb.append(mWhiteList.toHtml("WhiteList"));
-
-    sb.append(mPinList.toHtml("PinList"));
-
-    synchronized (mWorkers) {
-      synchronized (mDatasets) {
-        sb.append("<h2>" + mWorkers.size() + " worker(s) are running: </h2>");
-        List<Long> workerList = new ArrayList<Long>(mWorkers.keySet());
-        Collections.sort(workerList);
-        for (int k = 0; k < workerList.size(); k ++) {
-          sb.append("<strong>Worker " + (k + 1) + " </strong>: " + 
-              mWorkers.get(workerList.get(k)).toHtml() + "<br \\>");
-        }
-
-        sb.append("<h2>" + mDatasets.size() + " File(s): </h2>");
-        List<Integer> datasetList = new ArrayList<Integer>(mDatasets.keySet());
-        Collections.sort(datasetList);
-        for (int k = 0; k < datasetList.size(); k ++) {
-          DatasetInfo tDataset = mDatasets.get(datasetList.get(k));
-          sb.append("<strong>File " + (k + 1) + " </strong>: ");
-          sb.append("ID: ").append(tDataset.mId).append("; ");
-          sb.append("Path: ").append(tDataset.mPath).append("; ");
-          sb.append("NumberOfPartitions: ").append(tDataset.getMPartitionListSize()).append("; ");
-          if (Config.DEBUG) {
-            sb.append(tDataset.toString());
-          }
-          sb.append("<br \\>");
-        }
-      }
-    }
-
-    return sb.toString();
-  }
-
-  @Override
-  public int user_createDataset(String datasetPath, int partitions)
-      throws DatasetAlreadyExistException, TException, InvalidPathException {
-    return user_createDataset(datasetPath, partitions, false, -1);
-  }
-
-  public int user_createDataset(String datasetPath, int partitions, boolean isSubDataset,
-      int parentDatasetId) throws DatasetAlreadyExistException, TException, InvalidPathException {
-    String parameters = CommonUtils.parametersToString(datasetPath, partitions);
-    LOG.info("user_createDataset" + parameters);
-
-    DatasetInfo dataset = null;
-
-    synchronized (mDatasets) {
-      if (mDatasetPathToId.containsKey(datasetPath)) {
-        LOG.info(datasetPath + " already exists.");
-        throw new DatasetAlreadyExistException("Dataset " + datasetPath + " already exists.");
-      }
-
-      dataset = new DatasetInfo();
-      dataset.mId = mDatasetCounter.addAndGet(1);
-      dataset.mPath = datasetPath;
-      dataset.mSizeBytes = 0;
-      dataset.mNumOfPartitions = partitions;
-      dataset.mPartitionList = new ArrayList<PartitionInfo>(partitions);
-      for (int k = 0; k < partitions; k ++) {
-        PartitionInfo partition = new PartitionInfo();
-        partition.mDatasetId = dataset.mId;
-        partition.mPartitionId = k;
-        partition.mSizeBytes = -1;
-        partition.mLocations = new HashMap<Long, NetAddress>();
-        dataset.mPartitionList.add(partition);
-      }
-      dataset.setMCache(mWhiteList.inList(dataset.mPath));
-      dataset.setMPin(mPinList.inList(dataset.mPath));
-      dataset.mIsSubDataset = isSubDataset;
-      dataset.mParentDatasetId = parentDatasetId;
-
-      mMasterLogWriter.appendAndFlush(dataset);
-
-      mDatasetPathToId.put(datasetPath, dataset.mId);
-      mDatasets.put(dataset.mId, dataset);
-
-      if (mPinList.inList(datasetPath)) {
-        mIdPinList.add(dataset.mId);
-      }
-
-      LOG.info("user_createDataset: Dataset Created: " + dataset);
-    }
-
-    return dataset.mId;
-  }
-=======
->>>>>>> 4c67b71a
 
   public MasterServiceHandler(MasterInfo masterInfo) {
     mMasterInfo = masterInfo;
